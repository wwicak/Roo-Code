import { Anthropic } from "@anthropic-ai/sdk"
import delay from "delay"
import axios from "axios"
import fs from "fs/promises"
import os from "os"
import pWaitFor from "p-wait-for"
import * as path from "path"
import * as vscode from "vscode"
import simpleGit from "simple-git"

import { buildApiHandler } from "../../api"
import { downloadTask } from "../../integrations/misc/export-markdown"
import { openFile, openImage } from "../../integrations/misc/open-file"
import { selectImages } from "../../integrations/misc/process-images"
import { getTheme } from "../../integrations/theme/getTheme"
import { getDiffStrategy } from "../diff/DiffStrategy"
import WorkspaceTracker from "../../integrations/workspace/WorkspaceTracker"
import { McpHub } from "../../services/mcp/McpHub"
import { ApiConfiguration, ApiProvider, ModelInfo } from "../../shared/api"
import { findLast } from "../../shared/array"
import { ApiConfigMeta, ExtensionMessage } from "../../shared/ExtensionMessage"
import { HistoryItem } from "../../shared/HistoryItem"
import { checkoutDiffPayloadSchema, checkoutRestorePayloadSchema, WebviewMessage } from "../../shared/WebviewMessage"
import { Mode, CustomModePrompts, PromptComponent, defaultModeSlug } from "../../shared/modes"
import { SYSTEM_PROMPT } from "../prompts/system"
import { fileExistsAtPath } from "../../utils/fs"
import { Cline } from "../Cline"
import { openMention } from "../mentions"
import { getNonce } from "./getNonce"
import { getUri } from "./getUri"
import { playSound, setSoundEnabled, setSoundVolume } from "../../utils/sound"
import { checkExistKey } from "../../shared/checkExistApiConfig"
import { singleCompletionHandler } from "../../utils/single-completion-handler"
import { searchCommits } from "../../utils/git"
import { ConfigManager } from "../config/ConfigManager"
import { CustomModesManager } from "../config/CustomModesManager"
import { EXPERIMENT_IDS, experiments as Experiments, experimentDefault, ExperimentId } from "../../shared/experiments"
import { CustomSupportPrompts, supportPrompt } from "../../shared/support-prompt"

import { ACTION_NAMES } from "../CodeActionProvider"
import { McpServerManager } from "../../services/mcp/McpServerManager"

/*
https://github.com/microsoft/vscode-webview-ui-toolkit-samples/blob/main/default/weather-webview/src/providers/WeatherViewProvider.ts

https://github.com/KumarVariable/vscode-extension-sidebar-html/blob/master/src/customSidebarViewProvider.ts
*/

type SecretKey =
	| "apiKey"
	| "glamaApiKey"
	| "openRouterApiKey"
	| "awsAccessKey"
	| "awsSecretKey"
	| "awsSessionToken"
	| "openAiApiKey"
	| "geminiApiKey"
	| "openAiNativeApiKey"
	| "deepSeekApiKey"
	| "mistralApiKey"
	| "unboundApiKey"
	| "requestyApiKey"
type GlobalStateKey =
	| "apiProvider"
	| "apiModelId"
	| "glamaModelId"
	| "glamaModelInfo"
	| "awsRegion"
	| "awsUseCrossRegionInference"
	| "awsProfile"
	| "awsUseProfile"
	| "vertexProjectId"
	| "vertexRegion"
	| "lastShownAnnouncementId"
	| "customInstructions"
	| "alwaysAllowReadOnly"
	| "alwaysAllowWrite"
	| "alwaysAllowExecute"
	| "alwaysAllowBrowser"
	| "alwaysAllowMcp"
	| "alwaysAllowModeSwitch"
	| "taskHistory"
	| "openAiBaseUrl"
	| "openAiModelId"
	| "openAiCustomModelInfo"
	| "openAiUseAzure"
	| "ollamaModelId"
	| "ollamaBaseUrl"
	| "lmStudioModelId"
	| "lmStudioBaseUrl"
	| "anthropicBaseUrl"
	| "azureApiVersion"
	| "openAiStreamingEnabled"
	| "openRouterModelId"
	| "openRouterModelInfo"
	| "openRouterBaseUrl"
	| "openRouterUseMiddleOutTransform"
	| "allowedCommands"
	| "soundEnabled"
	| "soundVolume"
	| "diffEnabled"
	| "checkpointsEnabled"
	| "browserViewportSize"
	| "screenshotQuality"
	| "fuzzyMatchThreshold"
	| "preferredLanguage" // Language setting for Cline's communication
	| "writeDelayMs"
	| "terminalOutputLineLimit"
	| "mcpEnabled"
	| "enableMcpServerCreation"
	| "alwaysApproveResubmit"
	| "requestDelaySeconds"
	| "rateLimitSeconds"
	| "currentApiConfigName"
	| "listApiConfigMeta"
	| "vsCodeLmModelSelector"
	| "mode"
	| "modeApiConfigs"
	| "customModePrompts"
	| "customSupportPrompts"
	| "enhancementApiConfigId"
	| "experiments" // Map of experiment IDs to their enabled state
	| "autoApprovalEnabled"
	| "customModes" // Array of custom modes
	| "unboundModelId"
	| "requestyModelId"
	| "requestyModelInfo"
	| "unboundModelInfo"
	| "modelTemperature"

export const GlobalFileNames = {
	apiConversationHistory: "api_conversation_history.json",
	uiMessages: "ui_messages.json",
	glamaModels: "glama_models.json",
	openRouterModels: "openrouter_models.json",
	requestyModels: "requesty_models.json",
	mcpSettings: "cline_mcp_settings.json",
	unboundModels: "unbound_models.json",
}

export class ClineProvider implements vscode.WebviewViewProvider {
	public static readonly sideBarId = "roo-cline.SidebarProvider" // used in package.json as the view's id. This value cannot be changed due to how vscode caches views based on their id, and updating the id would break existing instances of the extension.
	public static readonly tabPanelId = "roo-cline.TabPanelProvider"
	private static activeInstances: Set<ClineProvider> = new Set()
	private disposables: vscode.Disposable[] = []
	private view?: vscode.WebviewView | vscode.WebviewPanel
	private isViewLaunched = false
	private cline?: Cline
	private workspaceTracker?: WorkspaceTracker
	protected mcpHub?: McpHub // Change from private to protected
	private latestAnnouncementId = "jan-21-2025-custom-modes" // update to some unique identifier when we add a new announcement
	configManager: ConfigManager
	customModesManager: CustomModesManager

	constructor(
		readonly context: vscode.ExtensionContext,
		private readonly outputChannel: vscode.OutputChannel,
	) {
		this.outputChannel.appendLine("ClineProvider instantiated")
		ClineProvider.activeInstances.add(this)
		this.workspaceTracker = new WorkspaceTracker(this)
		this.configManager = new ConfigManager(this.context)
		this.customModesManager = new CustomModesManager(this.context, async () => {
			await this.postStateToWebview()
		})

		// Initialize MCP Hub through the singleton manager
		McpServerManager.getInstance(this.context, this)
			.then((hub) => {
				this.mcpHub = hub
			})
			.catch((error) => {
				this.outputChannel.appendLine(`Failed to initialize MCP Hub: ${error}`)
			})
	}

	/*
	VSCode extensions use the disposable pattern to clean up resources when the sidebar/editor tab is closed by the user or system. This applies to event listening, commands, interacting with the UI, etc.
	- https://vscode-docs.readthedocs.io/en/stable/extensions/patterns-and-principles/
	- https://github.com/microsoft/vscode-extension-samples/blob/main/webview-sample/src/extension.ts
	*/
	async dispose() {
		this.outputChannel.appendLine("Disposing ClineProvider...")
		await this.clearTask()
		this.outputChannel.appendLine("Cleared task")
		if (this.view && "dispose" in this.view) {
			this.view.dispose()
			this.outputChannel.appendLine("Disposed webview")
		}
		while (this.disposables.length) {
			const x = this.disposables.pop()
			if (x) {
				x.dispose()
			}
		}
		this.workspaceTracker?.dispose()
		this.workspaceTracker = undefined
		this.mcpHub?.dispose()
		this.mcpHub = undefined
		this.customModesManager?.dispose()
		this.outputChannel.appendLine("Disposed all disposables")
		ClineProvider.activeInstances.delete(this)

		// Unregister from McpServerManager
		McpServerManager.unregisterProvider(this)
	}

	public static getVisibleInstance(): ClineProvider | undefined {
		return findLast(Array.from(this.activeInstances), (instance) => instance.view?.visible === true)
	}

	public static async getInstance(): Promise<ClineProvider | undefined> {
		let visibleProvider = ClineProvider.getVisibleInstance()

		// If no visible provider, try to show the sidebar view
		if (!visibleProvider) {
			await vscode.commands.executeCommand("roo-cline.SidebarProvider.focus")
			// Wait briefly for the view to become visible
			await delay(100)
			visibleProvider = ClineProvider.getVisibleInstance()
		}

		// If still no visible provider, return
		if (!visibleProvider) {
			return
		}

		return visibleProvider
	}

	public static async isActiveTask(): Promise<boolean> {
		const visibleProvider = await ClineProvider.getInstance()
		if (!visibleProvider) {
			return false
		}

		if (visibleProvider.cline) {
			return true
		}

		return false
	}

	public static async handleCodeAction(
		command: string,
		promptType: keyof typeof ACTION_NAMES,
		params: Record<string, string | any[]>,
	): Promise<void> {
		const visibleProvider = await ClineProvider.getInstance()
		if (!visibleProvider) {
			return
		}

		const { customSupportPrompts } = await visibleProvider.getState()

		const prompt = supportPrompt.create(promptType, params, customSupportPrompts)

		if (command.endsWith("addToContext")) {
			await visibleProvider.postMessageToWebview({
				type: "invoke",
				invoke: "setChatBoxMessage",
				text: prompt,
			})

			return
		}

		if (visibleProvider.cline && command.endsWith("InCurrentTask")) {
			await visibleProvider.postMessageToWebview({
				type: "invoke",
				invoke: "sendMessage",
				text: prompt,
			})

			return
		}

		await visibleProvider.initClineWithTask(prompt)
	}

	public static async handleTerminalAction(
		command: string,
		promptType: "TERMINAL_ADD_TO_CONTEXT" | "TERMINAL_FIX" | "TERMINAL_EXPLAIN",
		params: Record<string, string | any[]>,
	): Promise<void> {
		const visibleProvider = await ClineProvider.getInstance()
		if (!visibleProvider) {
			return
		}

		const { customSupportPrompts } = await visibleProvider.getState()

		const prompt = supportPrompt.create(promptType, params, customSupportPrompts)

		if (command.endsWith("AddToContext")) {
			await visibleProvider.postMessageToWebview({
				type: "invoke",
				invoke: "setChatBoxMessage",
				text: prompt,
			})
			return
		}

		if (visibleProvider.cline && command.endsWith("InCurrentTask")) {
			await visibleProvider.postMessageToWebview({
				type: "invoke",
				invoke: "sendMessage",
				text: prompt,
			})
			return
		}

		await visibleProvider.initClineWithTask(prompt)
	}

	async resolveWebviewView(webviewView: vscode.WebviewView | vscode.WebviewPanel) {
		this.outputChannel.appendLine("Resolving webview view")
		this.view = webviewView

		// Initialize sound enabled state
		this.getState().then(({ soundEnabled }) => {
			setSoundEnabled(soundEnabled ?? false)
		})

		webviewView.webview.options = {
			// Allow scripts in the webview
			enableScripts: true,
			localResourceRoots: [this.context.extensionUri],
		}

		webviewView.webview.html =
			this.context.extensionMode === vscode.ExtensionMode.Development
				? await this.getHMRHtmlContent(webviewView.webview)
				: this.getHtmlContent(webviewView.webview)

		// Sets up an event listener to listen for messages passed from the webview view context
		// and executes code based on the message that is recieved
		this.setWebviewMessageListener(webviewView.webview)

		// Logs show up in bottom panel > Debug Console
		//console.log("registering listener")

		// Listen for when the panel becomes visible
		// https://github.com/microsoft/vscode-discussions/discussions/840
		if ("onDidChangeViewState" in webviewView) {
			// WebviewView and WebviewPanel have all the same properties except for this visibility listener
			// panel
			webviewView.onDidChangeViewState(
				() => {
					if (this.view?.visible) {
						this.postMessageToWebview({ type: "action", action: "didBecomeVisible" })
					}
				},
				null,
				this.disposables,
			)
		} else if ("onDidChangeVisibility" in webviewView) {
			// sidebar
			webviewView.onDidChangeVisibility(
				() => {
					if (this.view?.visible) {
						this.postMessageToWebview({ type: "action", action: "didBecomeVisible" })
					}
				},
				null,
				this.disposables,
			)
		}

		// Listen for when the view is disposed
		// This happens when the user closes the view or when the view is closed programmatically
		webviewView.onDidDispose(
			async () => {
				await this.dispose()
			},
			null,
			this.disposables,
		)

		// Listen for when color changes
		vscode.workspace.onDidChangeConfiguration(
			async (e) => {
				if (e && e.affectsConfiguration("workbench.colorTheme")) {
					// Sends latest theme name to webview
					await this.postMessageToWebview({ type: "theme", text: JSON.stringify(await getTheme()) })
				}
			},
			null,
			this.disposables,
		)

		// if the extension is starting a new session, clear previous task state
		this.clearTask()

		this.outputChannel.appendLine("Webview view resolved")
	}

	public async initClineWithTask(task?: string, images?: string[]) {
		await this.clearTask()
		const {
			apiConfiguration,
			customModePrompts,
			diffEnabled,
			checkpointsEnabled,
			fuzzyMatchThreshold,
			mode,
			customInstructions: globalInstructions,
			experiments,
		} = await this.getState()

		const modePrompt = customModePrompts?.[mode] as PromptComponent
		const effectiveInstructions = [globalInstructions, modePrompt?.customInstructions].filter(Boolean).join("\n\n")

		this.cline = new Cline(
			this,
			apiConfiguration,
			effectiveInstructions,
			diffEnabled,
			checkpointsEnabled,
			fuzzyMatchThreshold,
			task,
			images,
			undefined,
			experiments,
		)
	}

	public async initClineWithHistoryItem(historyItem: HistoryItem) {
		await this.clearTask()

		const {
			apiConfiguration,
			customModePrompts,
			diffEnabled,
			checkpointsEnabled,
			fuzzyMatchThreshold,
			mode,
			customInstructions: globalInstructions,
			experiments,
		} = await this.getState()

		const modePrompt = customModePrompts?.[mode] as PromptComponent
		const effectiveInstructions = [globalInstructions, modePrompt?.customInstructions].filter(Boolean).join("\n\n")

		this.cline = new Cline(
			this,
			apiConfiguration,
			effectiveInstructions,
			diffEnabled,
			checkpointsEnabled,
			fuzzyMatchThreshold,
			undefined,
			undefined,
			historyItem,
			experiments,
		)
	}

	public async postMessageToWebview(message: ExtensionMessage) {
		await this.view?.webview.postMessage(message)
	}

	private async getHMRHtmlContent(webview: vscode.Webview): Promise<string> {
		const localPort = "5173"
		const localServerUrl = `localhost:${localPort}`

		// Check if local dev server is running.
		try {
			await axios.get(`http://${localServerUrl}`)
		} catch (error) {
			vscode.window.showErrorMessage(
				"Local development server is not running, HMR will not work. Please run 'npm run dev' before launching the extension to enable HMR.",
			)

			return this.getHtmlContent(webview)
		}

		const nonce = getNonce()
		const stylesUri = getUri(webview, this.context.extensionUri, ["webview-ui", "build", "assets", "index.css"])
		const codiconsUri = getUri(webview, this.context.extensionUri, [
			"node_modules",
			"@vscode",
			"codicons",
			"dist",
			"codicon.css",
		])

		const file = "src/index.tsx"
		const scriptUri = `http://${localServerUrl}/${file}`

		const reactRefresh = /*html*/ `
			<script nonce="${nonce}" type="module">
				import RefreshRuntime from "http://localhost:${localPort}/@react-refresh"
				RefreshRuntime.injectIntoGlobalHook(window)
				window.$RefreshReg$ = () => {}
				window.$RefreshSig$ = () => (type) => type
				window.__vite_plugin_react_preamble_installed__ = true
			</script>
		`

		const csp = [
			"default-src 'none'",
			`font-src ${webview.cspSource}`,
			`style-src ${webview.cspSource} 'unsafe-inline' https://* http://${localServerUrl} http://0.0.0.0:${localPort}`,
			`img-src ${webview.cspSource} data:`,
			`script-src 'unsafe-eval' https://* http://${localServerUrl} http://0.0.0.0:${localPort} 'nonce-${nonce}'`,
			`connect-src https://* ws://${localServerUrl} ws://0.0.0.0:${localPort} http://${localServerUrl} http://0.0.0.0:${localPort}`,
		]

		return /*html*/ `
			<!DOCTYPE html>
			<html lang="en">
				<head>
					<meta charset="utf-8">
					<meta name="viewport" content="width=device-width,initial-scale=1,shrink-to-fit=no">
					<meta http-equiv="Content-Security-Policy" content="${csp.join("; ")}">
					<link rel="stylesheet" type="text/css" href="${stylesUri}">
					<link href="${codiconsUri}" rel="stylesheet" />
					<title>Roo Code</title>
				</head>
				<body>
					<div id="root"></div>
					${reactRefresh}
					<script type="module" src="${scriptUri}"></script>
				</body>
			</html>
		`
	}

	/**
	 * Defines and returns the HTML that should be rendered within the webview panel.
	 *
	 * @remarks This is also the place where references to the React webview build files
	 * are created and inserted into the webview HTML.
	 *
	 * @param webview A reference to the extension webview
	 * @param extensionUri The URI of the directory containing the extension
	 * @returns A template string literal containing the HTML that should be
	 * rendered within the webview panel
	 */
	private getHtmlContent(webview: vscode.Webview): string {
		// Get the local path to main script run in the webview,
		// then convert it to a uri we can use in the webview.

		// The CSS file from the React build output
		const stylesUri = getUri(webview, this.context.extensionUri, ["webview-ui", "build", "assets", "index.css"])
		// The JS file from the React build output
		const scriptUri = getUri(webview, this.context.extensionUri, ["webview-ui", "build", "assets", "index.js"])

		// The codicon font from the React build output
		// https://github.com/microsoft/vscode-extension-samples/blob/main/webview-codicons-sample/src/extension.ts
		// we installed this package in the extension so that we can access it how its intended from the extension (the font file is likely bundled in vscode), and we just import the css fileinto our react app we don't have access to it
		// don't forget to add font-src ${webview.cspSource};
		const codiconsUri = getUri(webview, this.context.extensionUri, [
			"node_modules",
			"@vscode",
			"codicons",
			"dist",
			"codicon.css",
		])

		// const scriptUri = webview.asWebviewUri(vscode.Uri.joinPath(this._extensionUri, "assets", "main.js"))

		// const styleResetUri = webview.asWebviewUri(vscode.Uri.joinPath(this._extensionUri, "assets", "reset.css"))
		// const styleVSCodeUri = webview.asWebviewUri(vscode.Uri.joinPath(this._extensionUri, "assets", "vscode.css"))

		// // Same for stylesheet
		// const stylesheetUri = webview.asWebviewUri(vscode.Uri.joinPath(this._extensionUri, "assets", "main.css"))

		// Use a nonce to only allow a specific script to be run.
		/*
		content security policy of your webview to only allow scripts that have a specific nonce
		create a content security policy meta tag so that only loading scripts with a nonce is allowed
		As your extension grows you will likely want to add custom styles, fonts, and/or images to your webview. If you do, you will need to update the content security policy meta tag to explicity allow for these resources. E.g.
				<meta http-equiv="Content-Security-Policy" content="default-src 'none'; style-src ${webview.cspSource}; font-src ${webview.cspSource}; img-src ${webview.cspSource} https:; script-src 'nonce-${nonce}';">
		- 'unsafe-inline' is required for styles due to vscode-webview-toolkit's dynamic style injection
		- since we pass base64 images to the webview, we need to specify img-src ${webview.cspSource} data:;

		in meta tag we add nonce attribute: A cryptographic nonce (only used once) to allow scripts. The server must generate a unique nonce value each time it transmits a policy. It is critical to provide a nonce that cannot be guessed as bypassing a resource's policy is otherwise trivial.
		*/
		const nonce = getNonce()

		// Tip: Install the es6-string-html VS Code extension to enable code highlighting below
		return /*html*/ `
        <!DOCTYPE html>
        <html lang="en">
          <head>
            <meta charset="utf-8">
            <meta name="viewport" content="width=device-width,initial-scale=1,shrink-to-fit=no">
            <meta name="theme-color" content="#000000">
            <meta http-equiv="Content-Security-Policy" content="default-src 'none'; font-src ${webview.cspSource}; style-src ${webview.cspSource} 'unsafe-inline'; img-src ${webview.cspSource} data:; script-src 'nonce-${nonce}';">
            <link rel="stylesheet" type="text/css" href="${stylesUri}">
			<link href="${codiconsUri}" rel="stylesheet" />
            <title>Roo Code</title>
          </head>
          <body>
            <noscript>You need to enable JavaScript to run this app.</noscript>
            <div id="root"></div>
            <script nonce="${nonce}" src="${scriptUri}"></script>
          </body>
        </html>
      `
	}

	/**
	 * Sets up an event listener to listen for messages passed from the webview context and
	 * executes code based on the message that is recieved.
	 *
	 * @param webview A reference to the extension webview
	 */
	private setWebviewMessageListener(webview: vscode.Webview) {
		webview.onDidReceiveMessage(
			async (message: WebviewMessage) => {
				switch (message.type) {
					case "webviewDidLaunch":
						// Load custom modes first
						const customModes = await this.customModesManager.getCustomModes()
						await this.updateGlobalState("customModes", customModes)

						this.postStateToWebview()
						this.workspaceTracker?.initializeFilePaths() // don't await
						getTheme().then((theme) =>
							this.postMessageToWebview({ type: "theme", text: JSON.stringify(theme) }),
						)
						// post last cached models in case the call to endpoint fails
						this.readOpenRouterModels().then((openRouterModels) => {
							if (openRouterModels) {
								this.postMessageToWebview({ type: "openRouterModels", openRouterModels })
							}
						})

						// If MCP Hub is already initialized, update the webview with current server list
						if (this.mcpHub) {
							this.postMessageToWebview({
								type: "mcpServers",
								mcpServers: this.mcpHub.getAllServers(),
							})
						}

						// gui relies on model info to be up-to-date to provide the most accurate pricing, so we need to fetch the latest details on launch.
						// we do this for all users since many users switch between api providers and if they were to switch back to openrouter it would be showing outdated model info if we hadn't retrieved the latest at this point
						// (see normalizeApiConfiguration > openrouter)
						this.refreshOpenRouterModels().then(async (openRouterModels) => {
							if (openRouterModels) {
								// update model info in state (this needs to be done here since we don't want to update state while settings is open, and we may refresh models there)
								const { apiConfiguration } = await this.getState()
								if (apiConfiguration.openRouterModelId) {
									await this.updateGlobalState(
										"openRouterModelInfo",
										openRouterModels[apiConfiguration.openRouterModelId],
									)
									await this.postStateToWebview()
								}
							}
						})
						this.readGlamaModels().then((glamaModels) => {
							if (glamaModels) {
								this.postMessageToWebview({ type: "glamaModels", glamaModels })
							}
						})
						this.refreshGlamaModels().then(async (glamaModels) => {
							if (glamaModels) {
								// update model info in state (this needs to be done here since we don't want to update state while settings is open, and we may refresh models there)
								const { apiConfiguration } = await this.getState()
								if (apiConfiguration.glamaModelId) {
									await this.updateGlobalState(
										"glamaModelInfo",
										glamaModels[apiConfiguration.glamaModelId],
									)
									await this.postStateToWebview()
								}
							}
						})

						this.readUnboundModels().then((unboundModels) => {
							if (unboundModels) {
								this.postMessageToWebview({ type: "unboundModels", unboundModels })
							}
						})
						this.refreshUnboundModels().then(async (unboundModels) => {
							if (unboundModels) {
								const { apiConfiguration } = await this.getState()
								if (apiConfiguration?.unboundModelId) {
									await this.updateGlobalState(
										"unboundModelInfo",
										unboundModels[apiConfiguration.unboundModelId],
									)
									await this.postStateToWebview()
								}
							}
						})

						this.readRequestyModels().then((requestyModels) => {
							if (requestyModels) {
								this.postMessageToWebview({ type: "requestyModels", requestyModels })
							}
						})
						this.refreshRequestyModels().then(async (requestyModels) => {
							if (requestyModels) {
								// update model info in state (this needs to be done here since we don't want to update state while settings is open, and we may refresh models there)
								const { apiConfiguration } = await this.getState()
								if (apiConfiguration.requestyModelId) {
									await this.updateGlobalState(
										"requestyModelInfo",
										requestyModels[apiConfiguration.requestyModelId],
									)
									await this.postStateToWebview()
								}
							}
						})

						this.configManager
							.listConfig()
							.then(async (listApiConfig) => {
								if (!listApiConfig) {
									return
								}

								if (listApiConfig.length === 1) {
									// check if first time init then sync with exist config
									if (!checkExistKey(listApiConfig[0])) {
										const { apiConfiguration } = await this.getState()
										await this.configManager.saveConfig(
											listApiConfig[0].name ?? "default",
											apiConfiguration,
										)
										listApiConfig[0].apiProvider = apiConfiguration.apiProvider
									}
								}

								const currentConfigName = (await this.getGlobalState("currentApiConfigName")) as string

								if (currentConfigName) {
									if (!(await this.configManager.hasConfig(currentConfigName))) {
										// current config name not valid, get first config in list
										await this.updateGlobalState("currentApiConfigName", listApiConfig?.[0]?.name)
										if (listApiConfig?.[0]?.name) {
											const apiConfig = await this.configManager.loadConfig(
												listApiConfig?.[0]?.name,
											)

											await Promise.all([
												this.updateGlobalState("listApiConfigMeta", listApiConfig),
												this.postMessageToWebview({ type: "listApiConfig", listApiConfig }),
												this.updateApiConfiguration(apiConfig),
											])
											await this.postStateToWebview()
											return
										}
									}
								}

								await Promise.all([
									await this.updateGlobalState("listApiConfigMeta", listApiConfig),
									await this.postMessageToWebview({ type: "listApiConfig", listApiConfig }),
								])
							})
							.catch((error) =>
								this.outputChannel.appendLine(
									`Error list api configuration: ${JSON.stringify(error, Object.getOwnPropertyNames(error), 2)}`,
								),
							)

						this.isViewLaunched = true
						break
					case "newTask":
						// Code that should run in response to the hello message command
						//vscode.window.showInformationMessage(message.text!)

						// Send a message to our webview.
						// You can send any JSON serializable data.
						// Could also do this in extension .ts
						//this.postMessageToWebview({ type: "text", text: `Extension: ${Date.now()}` })
						// initializing new instance of Cline will make sure that any agentically running promises in old instance don't affect our new task. this essentially creates a fresh slate for the new task
						await this.initClineWithTask(message.text, message.images)
						break
					case "apiConfiguration":
						if (message.apiConfiguration) {
							await this.updateApiConfiguration(message.apiConfiguration)
						}
						await this.postStateToWebview()
						break
					case "customInstructions":
						await this.updateCustomInstructions(message.text)
						break
					case "alwaysAllowReadOnly":
						await this.updateGlobalState("alwaysAllowReadOnly", message.bool ?? undefined)
						await this.postStateToWebview()
						break
					case "alwaysAllowWrite":
						await this.updateGlobalState("alwaysAllowWrite", message.bool ?? undefined)
						await this.postStateToWebview()
						break
					case "alwaysAllowExecute":
						await this.updateGlobalState("alwaysAllowExecute", message.bool ?? undefined)
						await this.postStateToWebview()
						break
					case "alwaysAllowBrowser":
						await this.updateGlobalState("alwaysAllowBrowser", message.bool ?? undefined)
						await this.postStateToWebview()
						break
					case "alwaysAllowMcp":
						await this.updateGlobalState("alwaysAllowMcp", message.bool)
						await this.postStateToWebview()
						break
					case "alwaysAllowModeSwitch":
						await this.updateGlobalState("alwaysAllowModeSwitch", message.bool)
						await this.postStateToWebview()
						break
					case "askResponse":
						this.cline?.handleWebviewAskResponse(message.askResponse!, message.text, message.images)
						break
					case "clearTask":
						// newTask will start a new task with a given task text, while clear task resets the current session and allows for a new task to be started
						await this.clearTask()
						await this.postStateToWebview()
						break
					case "didShowAnnouncement":
						await this.updateGlobalState("lastShownAnnouncementId", this.latestAnnouncementId)
						await this.postStateToWebview()
						break
					case "selectImages":
						const images = await selectImages()
						await this.postMessageToWebview({ type: "selectedImages", images })
						break
					case "exportCurrentTask":
						const currentTaskId = this.cline?.taskId
						if (currentTaskId) {
							this.exportTaskWithId(currentTaskId)
						}
						break
					case "showTaskWithId":
						this.showTaskWithId(message.text!)
						break
					case "deleteTaskWithId":
						this.deleteTaskWithId(message.text!)
						break
					case "exportTaskWithId":
						this.exportTaskWithId(message.text!)
						break
					case "resetState":
						await this.resetState()
						break
					case "requestOllamaModels":
						const ollamaModels = await this.getOllamaModels(message.text)
						this.postMessageToWebview({ type: "ollamaModels", ollamaModels })
						break
					case "requestLmStudioModels":
						const lmStudioModels = await this.getLmStudioModels(message.text)
						this.postMessageToWebview({ type: "lmStudioModels", lmStudioModels })
						break
					case "requestVsCodeLmModels":
						const vsCodeLmModels = await this.getVsCodeLmModels()
						this.postMessageToWebview({ type: "vsCodeLmModels", vsCodeLmModels })
						break
					case "refreshGlamaModels":
						await this.refreshGlamaModels()
						break
					case "refreshOpenRouterModels":
						await this.refreshOpenRouterModels()
						break
					case "refreshOpenAiModels":
						if (message?.values?.baseUrl && message?.values?.apiKey) {
							const openAiModels = await this.getOpenAiModels(
								message?.values?.baseUrl,
								message?.values?.apiKey,
							)
							this.postMessageToWebview({ type: "openAiModels", openAiModels })
						}
						break
					case "refreshUnboundModels":
						await this.refreshUnboundModels()
						break
					case "refreshRequestyModels":
						if (message?.values?.apiKey) {
							const requestyModels = await this.refreshRequestyModels(message?.values?.apiKey)
							this.postMessageToWebview({ type: "requestyModels", requestyModels: requestyModels })
						}
						break
					case "openImage":
						openImage(message.text!)
						break
					case "openFile":
						openFile(message.text!, message.values as { create?: boolean; content?: string })
						break
					case "openMention":
						openMention(message.text)
						break
					case "checkpointDiff":
						const result = checkoutDiffPayloadSchema.safeParse(message.payload)

						if (result.success) {
							await this.cline?.checkpointDiff(result.data)
						}

						break
					case "checkpointRestore": {
						const result = checkoutRestorePayloadSchema.safeParse(message.payload)

						if (result.success) {
							await this.cancelTask()

							try {
								await pWaitFor(() => this.cline?.isInitialized === true, { timeout: 3_000 })
							} catch (error) {
								vscode.window.showErrorMessage("Timed out when attempting to restore checkpoint.")
							}

							try {
								await this.cline?.checkpointRestore(result.data)
							} catch (error) {
								vscode.window.showErrorMessage("Failed to restore checkpoint.")
							}
						}

						break
					}
					case "cancelTask":
						await this.cancelTask()
						break
					case "allowedCommands":
						await this.context.globalState.update("allowedCommands", message.commands)
						// Also update workspace settings
						await vscode.workspace
							.getConfiguration("roo-cline")
							.update("allowedCommands", message.commands, vscode.ConfigurationTarget.Global)
						break
					case "openMcpSettings": {
						const mcpSettingsFilePath = await this.mcpHub?.getMcpSettingsFilePath()
						if (mcpSettingsFilePath) {
							openFile(mcpSettingsFilePath)
						}
						break
					}
					case "openCustomModesSettings": {
						const customModesFilePath = await this.customModesManager.getCustomModesFilePath()
						if (customModesFilePath) {
							openFile(customModesFilePath)
						}
						break
					}
					case "restartMcpServer": {
						try {
							await this.mcpHub?.restartConnection(message.text!)
						} catch (error) {
							this.outputChannel.appendLine(
								`Failed to retry connection for ${message.text}: ${JSON.stringify(error, Object.getOwnPropertyNames(error), 2)}`,
							)
						}
						break
					}
					case "toggleToolAlwaysAllow": {
						try {
							await this.mcpHub?.toggleToolAlwaysAllow(
								message.serverName!,
								message.toolName!,
								message.alwaysAllow!,
							)
						} catch (error) {
							this.outputChannel.appendLine(
								`Failed to toggle auto-approve for tool ${message.toolName}: ${JSON.stringify(error, Object.getOwnPropertyNames(error), 2)}`,
							)
						}
						break
					}
					case "toggleMcpServer": {
						try {
							await this.mcpHub?.toggleServerDisabled(message.serverName!, message.disabled!)
						} catch (error) {
							this.outputChannel.appendLine(
								`Failed to toggle MCP server ${message.serverName}: ${JSON.stringify(error, Object.getOwnPropertyNames(error), 2)}`,
							)
						}
						break
					}
					case "mcpEnabled":
						const mcpEnabled = message.bool ?? true
						await this.updateGlobalState("mcpEnabled", mcpEnabled)
						await this.postStateToWebview()
						break
					case "enableMcpServerCreation":
						await this.updateGlobalState("enableMcpServerCreation", message.bool ?? true)
						await this.postStateToWebview()
						break
					case "playSound":
						if (message.audioType) {
							const soundPath = path.join(this.context.extensionPath, "audio", `${message.audioType}.wav`)
							playSound(soundPath)
						}
						break
					case "soundEnabled":
						const soundEnabled = message.bool ?? true
						await this.updateGlobalState("soundEnabled", soundEnabled)
						setSoundEnabled(soundEnabled) // Add this line to update the sound utility
						await this.postStateToWebview()
						break
					case "soundVolume":
						const soundVolume = message.value ?? 0.5
						await this.updateGlobalState("soundVolume", soundVolume)
						setSoundVolume(soundVolume)
						await this.postStateToWebview()
						break
					case "diffEnabled":
						const diffEnabled = message.bool ?? true
						await this.updateGlobalState("diffEnabled", diffEnabled)
						await this.postStateToWebview()
						break
					case "checkpointsEnabled":
						const checkpointsEnabled = message.bool ?? false
						await this.updateGlobalState("checkpointsEnabled", checkpointsEnabled)
						await this.postStateToWebview()
						break
					case "browserViewportSize":
						const browserViewportSize = message.text ?? "900x600"
						await this.updateGlobalState("browserViewportSize", browserViewportSize)
						await this.postStateToWebview()
						break
					case "fuzzyMatchThreshold":
						await this.updateGlobalState("fuzzyMatchThreshold", message.value)
						await this.postStateToWebview()
						break
					case "alwaysApproveResubmit":
						await this.updateGlobalState("alwaysApproveResubmit", message.bool ?? false)
						await this.postStateToWebview()
						break
					case "requestDelaySeconds":
						await this.updateGlobalState("requestDelaySeconds", message.value ?? 5)
						await this.postStateToWebview()
						break
					case "rateLimitSeconds":
						await this.updateGlobalState("rateLimitSeconds", message.value ?? 0)
						await this.postStateToWebview()
						break
					case "preferredLanguage":
						await this.updateGlobalState("preferredLanguage", message.text)
						await this.postStateToWebview()
						break
					case "writeDelayMs":
						await this.updateGlobalState("writeDelayMs", message.value)
						await this.postStateToWebview()
						break
					case "terminalOutputLineLimit":
						await this.updateGlobalState("terminalOutputLineLimit", message.value)
						await this.postStateToWebview()
						break
					case "mode":
						await this.handleModeSwitch(message.text as Mode)
						break
					case "updateSupportPrompt":
						try {
							if (Object.keys(message?.values ?? {}).length === 0) {
								return
							}

							const existingPrompts = (await this.getGlobalState("customSupportPrompts")) || {}

							const updatedPrompts = {
								...existingPrompts,
								...message.values,
							}

							await this.updateGlobalState("customSupportPrompts", updatedPrompts)
							await this.postStateToWebview()
						} catch (error) {
							this.outputChannel.appendLine(
								`Error update support prompt: ${JSON.stringify(error, Object.getOwnPropertyNames(error), 2)}`,
							)
							vscode.window.showErrorMessage("Failed to update support prompt")
						}
						break
					case "resetSupportPrompt":
						try {
							if (!message?.text) {
								return
							}

							const existingPrompts = ((await this.getGlobalState("customSupportPrompts")) ||
								{}) as Record<string, any>

							const updatedPrompts = {
								...existingPrompts,
							}

							updatedPrompts[message.text] = undefined

							await this.updateGlobalState("customSupportPrompts", updatedPrompts)
							await this.postStateToWebview()
						} catch (error) {
							this.outputChannel.appendLine(
								`Error reset support prompt: ${JSON.stringify(error, Object.getOwnPropertyNames(error), 2)}`,
							)
							vscode.window.showErrorMessage("Failed to reset support prompt")
						}
						break
					case "updatePrompt":
						if (message.promptMode && message.customPrompt !== undefined) {
							const existingPrompts = (await this.getGlobalState("customModePrompts")) || {}

							const updatedPrompts = {
								...existingPrompts,
								[message.promptMode]: message.customPrompt,
							}

							await this.updateGlobalState("customModePrompts", updatedPrompts)

							// Get current state and explicitly include customModePrompts
							const currentState = await this.getState()

							const stateWithPrompts = {
								...currentState,
								customModePrompts: updatedPrompts,
							}

							// Post state with prompts
							this.view?.webview.postMessage({
								type: "state",
								state: stateWithPrompts,
							})
						}
						break
					case "deleteMessage": {
						const answer = await vscode.window.showInformationMessage(
							"What would you like to delete?",
							{ modal: true },
							"Just this message",
							"This and all subsequent messages",
						)
						if (
							(answer === "Just this message" || answer === "This and all subsequent messages") &&
							this.cline &&
							typeof message.value === "number" &&
							message.value
						) {
							const timeCutoff = message.value - 1000 // 1 second buffer before the message to delete
							const messageIndex = this.cline.clineMessages.findIndex(
								(msg) => msg.ts && msg.ts >= timeCutoff,
							)
							const apiConversationHistoryIndex = this.cline.apiConversationHistory.findIndex(
								(msg) => msg.ts && msg.ts >= timeCutoff,
							)

							if (messageIndex !== -1) {
								const { historyItem } = await this.getTaskWithId(this.cline.taskId)

								if (answer === "Just this message") {
									// Find the next user message first
									const nextUserMessage = this.cline.clineMessages
										.slice(messageIndex + 1)
										.find((msg) => msg.type === "say" && msg.say === "user_feedback")

									// Handle UI messages
									if (nextUserMessage) {
										// Find absolute index of next user message
										const nextUserMessageIndex = this.cline.clineMessages.findIndex(
											(msg) => msg === nextUserMessage,
										)
										// Keep messages before current message and after next user message
										await this.cline.overwriteClineMessages([
											...this.cline.clineMessages.slice(0, messageIndex),
											...this.cline.clineMessages.slice(nextUserMessageIndex),
										])
									} else {
										// If no next user message, keep only messages before current message
										await this.cline.overwriteClineMessages(
											this.cline.clineMessages.slice(0, messageIndex),
										)
									}

									// Handle API messages
									if (apiConversationHistoryIndex !== -1) {
										if (nextUserMessage && nextUserMessage.ts) {
											// Keep messages before current API message and after next user message
											await this.cline.overwriteApiConversationHistory([
												...this.cline.apiConversationHistory.slice(
													0,
													apiConversationHistoryIndex,
												),
												...this.cline.apiConversationHistory.filter(
													(msg) => msg.ts && msg.ts >= nextUserMessage.ts,
												),
											])
										} else {
											// If no next user message, keep only messages before current API message
											await this.cline.overwriteApiConversationHistory(
												this.cline.apiConversationHistory.slice(0, apiConversationHistoryIndex),
											)
										}
									}
								} else if (answer === "This and all subsequent messages") {
									// Delete this message and all that follow
									await this.cline.overwriteClineMessages(
										this.cline.clineMessages.slice(0, messageIndex),
									)
									if (apiConversationHistoryIndex !== -1) {
										await this.cline.overwriteApiConversationHistory(
											this.cline.apiConversationHistory.slice(0, apiConversationHistoryIndex),
										)
									}
								}

								await this.initClineWithHistoryItem(historyItem)
							}
						}
						break
					}
					case "screenshotQuality":
						await this.updateGlobalState("screenshotQuality", message.value)
						await this.postStateToWebview()
						break
					case "enhancementApiConfigId":
						await this.updateGlobalState("enhancementApiConfigId", message.text)
						await this.postStateToWebview()
						break
					case "autoApprovalEnabled":
						await this.updateGlobalState("autoApprovalEnabled", message.bool ?? false)
						await this.postStateToWebview()
						break
					case "enhancePrompt":
						if (message.text) {
							try {
								const {
									apiConfiguration,
									customSupportPrompts,
									listApiConfigMeta,
									enhancementApiConfigId,
								} = await this.getState()

								// Try to get enhancement config first, fall back to current config
								let configToUse: ApiConfiguration = apiConfiguration
								if (enhancementApiConfigId) {
									const config = listApiConfigMeta?.find((c) => c.id === enhancementApiConfigId)
									if (config?.name) {
										const loadedConfig = await this.configManager.loadConfig(config.name)
										if (loadedConfig.apiProvider) {
											configToUse = loadedConfig
										}
									}
								}

								const enhancedPrompt = await singleCompletionHandler(
									configToUse,
									supportPrompt.create(
										"ENHANCE",
										{
											userInput: message.text,
										},
										customSupportPrompts,
									),
								)

								await this.postMessageToWebview({
									type: "enhancedPrompt",
									text: enhancedPrompt,
								})
							} catch (error) {
								this.outputChannel.appendLine(
									`Error enhancing prompt: ${JSON.stringify(error, Object.getOwnPropertyNames(error), 2)}`,
								)
								vscode.window.showErrorMessage("Failed to enhance prompt")
								await this.postMessageToWebview({
									type: "enhancedPrompt",
								})
							}
						}
						break
					case "getSystemPrompt":
						try {
							const {
								apiConfiguration,
								customModePrompts,
								customInstructions,
								preferredLanguage,
								browserViewportSize,
								diffEnabled,
								mcpEnabled,
								fuzzyMatchThreshold,
								experiments,
								enableMcpServerCreation,
							} = await this.getState()

							// Create diffStrategy based on current model and settings
							const diffStrategy = getDiffStrategy(
								apiConfiguration.apiModelId || apiConfiguration.openRouterModelId || "",
								fuzzyMatchThreshold,
								Experiments.isEnabled(experiments, EXPERIMENT_IDS.DIFF_STRATEGY),
							)
							const cwd =
								vscode.workspace.workspaceFolders?.map((folder) => folder.uri.fsPath).at(0) || ""

							const mode = message.mode ?? defaultModeSlug
							const customModes = await this.customModesManager.getCustomModes()

							const systemPrompt = await SYSTEM_PROMPT(
								this.context,
								cwd,
								apiConfiguration.openRouterModelInfo?.supportsComputerUse ?? false,
								mcpEnabled ? this.mcpHub : undefined,
								diffStrategy,
								browserViewportSize ?? "900x600",
								mode,
								customModePrompts,
								customModes,
								customInstructions,
								preferredLanguage,
								diffEnabled,
								experiments,
								enableMcpServerCreation,
							)

							await this.postMessageToWebview({
								type: "systemPrompt",
								text: systemPrompt,
								mode: message.mode,
							})
						} catch (error) {
							this.outputChannel.appendLine(
								`Error getting system prompt:  ${JSON.stringify(error, Object.getOwnPropertyNames(error), 2)}`,
							)
							vscode.window.showErrorMessage("Failed to get system prompt")
						}
						break
					case "searchCommits": {
						const cwd = vscode.workspace.workspaceFolders?.map((folder) => folder.uri.fsPath).at(0)
						if (cwd) {
							try {
								const commits = await searchCommits(message.query || "", cwd)
								await this.postMessageToWebview({
									type: "commitSearchResults",
									commits,
								})
							} catch (error) {
								this.outputChannel.appendLine(
									`Error searching commits: ${JSON.stringify(error, Object.getOwnPropertyNames(error), 2)}`,
								)
								vscode.window.showErrorMessage("Failed to search commits")
							}
						}
						break
					}
					case "upsertApiConfiguration":
						if (message.text && message.apiConfiguration) {
							try {
								await this.configManager.saveConfig(message.text, message.apiConfiguration)
								const listApiConfig = await this.configManager.listConfig()

								await Promise.all([
									this.updateGlobalState("listApiConfigMeta", listApiConfig),
									this.updateApiConfiguration(message.apiConfiguration),
									this.updateGlobalState("currentApiConfigName", message.text),
								])

								await this.postStateToWebview()
							} catch (error) {
								this.outputChannel.appendLine(
									`Error create new api configuration: ${JSON.stringify(error, Object.getOwnPropertyNames(error), 2)}`,
								)
								vscode.window.showErrorMessage("Failed to create api configuration")
							}
						}
						break
					case "renameApiConfiguration":
						if (message.values && message.apiConfiguration) {
							try {
								const { oldName, newName } = message.values

								if (oldName === newName) {
									break
								}

								await this.configManager.saveConfig(newName, message.apiConfiguration)
								await this.configManager.deleteConfig(oldName)

								const listApiConfig = await this.configManager.listConfig()
								const config = listApiConfig?.find((c) => c.name === newName)

								// Update listApiConfigMeta first to ensure UI has latest data
								await this.updateGlobalState("listApiConfigMeta", listApiConfig)

								await Promise.all([this.updateGlobalState("currentApiConfigName", newName)])

								await this.postStateToWebview()
							} catch (error) {
								this.outputChannel.appendLine(
									`Error create new api configuration: ${JSON.stringify(error, Object.getOwnPropertyNames(error), 2)}`,
								)
								vscode.window.showErrorMessage("Failed to create api configuration")
							}
						}
						break
					case "loadApiConfiguration":
						if (message.text) {
							try {
								const apiConfig = await this.configManager.loadConfig(message.text)
								const listApiConfig = await this.configManager.listConfig()

								await Promise.all([
									this.updateGlobalState("listApiConfigMeta", listApiConfig),
									this.updateGlobalState("currentApiConfigName", message.text),
									this.updateApiConfiguration(apiConfig),
								])

								await this.postStateToWebview()
							} catch (error) {
								this.outputChannel.appendLine(
									`Error load api configuration: ${JSON.stringify(error, Object.getOwnPropertyNames(error), 2)}`,
								)
								vscode.window.showErrorMessage("Failed to load api configuration")
							}
						}
						break
					case "deleteApiConfiguration":
						if (message.text) {
							const answer = await vscode.window.showInformationMessage(
								"Are you sure you want to delete this configuration profile?",
								{ modal: true },
								"Yes",
							)

							if (answer !== "Yes") {
								break
							}

							try {
								await this.configManager.deleteConfig(message.text)
								const listApiConfig = await this.configManager.listConfig()

								// Update listApiConfigMeta first to ensure UI has latest data
								await this.updateGlobalState("listApiConfigMeta", listApiConfig)

								// If this was the current config, switch to first available
								const currentApiConfigName = await this.getGlobalState("currentApiConfigName")
								if (message.text === currentApiConfigName && listApiConfig?.[0]?.name) {
									const apiConfig = await this.configManager.loadConfig(listApiConfig[0].name)
									await Promise.all([
										this.updateGlobalState("currentApiConfigName", listApiConfig[0].name),
										this.updateApiConfiguration(apiConfig),
									])
								}

								await this.postStateToWebview()
							} catch (error) {
								this.outputChannel.appendLine(
									`Error delete api configuration: ${JSON.stringify(error, Object.getOwnPropertyNames(error), 2)}`,
								)
								vscode.window.showErrorMessage("Failed to delete api configuration")
							}
						}
						break
					case "getListApiConfiguration":
						try {
							const listApiConfig = await this.configManager.listConfig()
							await this.updateGlobalState("listApiConfigMeta", listApiConfig)
							this.postMessageToWebview({ type: "listApiConfig", listApiConfig })
						} catch (error) {
							this.outputChannel.appendLine(
								`Error get list api configuration: ${JSON.stringify(error, Object.getOwnPropertyNames(error), 2)}`,
							)
							vscode.window.showErrorMessage("Failed to get list api configuration")
						}
						break
					case "updateExperimental": {
						if (!message.values) {
							break
						}

						const updatedExperiments = {
							...((await this.getGlobalState("experiments")) ?? experimentDefault),
							...message.values,
						} as Record<ExperimentId, boolean>

						await this.updateGlobalState("experiments", updatedExperiments)

						// Update diffStrategy in current Cline instance if it exists
						if (message.values[EXPERIMENT_IDS.DIFF_STRATEGY] !== undefined && this.cline) {
							await this.cline.updateDiffStrategy(
								Experiments.isEnabled(updatedExperiments, EXPERIMENT_IDS.DIFF_STRATEGY),
							)
						}

						await this.postStateToWebview()
						break
					}
					case "updateMcpTimeout":
						if (message.serverName && typeof message.timeout === "number") {
							try {
								await this.mcpHub?.updateServerTimeout(message.serverName, message.timeout)
							} catch (error) {
								this.outputChannel.appendLine(
									`Failed to update timeout for ${message.serverName}: ${JSON.stringify(error, Object.getOwnPropertyNames(error), 2)}`,
								)
								vscode.window.showErrorMessage("Failed to update server timeout")
							}
						}
						break
					case "updateCustomMode":
						if (message.modeConfig) {
							await this.customModesManager.updateCustomMode(message.modeConfig.slug, message.modeConfig)
							// Update state after saving the mode
							const customModes = await this.customModesManager.getCustomModes()
							await this.updateGlobalState("customModes", customModes)
							await this.updateGlobalState("mode", message.modeConfig.slug)
							await this.postStateToWebview()
						}
						break
					case "deleteCustomMode":
						if (message.slug) {
							const answer = await vscode.window.showInformationMessage(
								"Are you sure you want to delete this custom mode?",
								{ modal: true },
								"Yes",
							)

							if (answer !== "Yes") {
								break
							}

							await this.customModesManager.deleteCustomMode(message.slug)
							// Switch back to default mode after deletion
							await this.updateGlobalState("mode", defaultModeSlug)
							await this.postStateToWebview()
						}
				}
			},
			null,
			this.disposables,
		)
	}

	/**
	 * Handle switching to a new mode, including updating the associated API configuration
	 * @param newMode The mode to switch to
	 */
	public async handleModeSwitch(newMode: Mode) {
		await this.updateGlobalState("mode", newMode)

		// Load the saved API config for the new mode if it exists
		const savedConfigId = await this.configManager.getModeConfigId(newMode)
		const listApiConfig = await this.configManager.listConfig()

		// Update listApiConfigMeta first to ensure UI has latest data
		await this.updateGlobalState("listApiConfigMeta", listApiConfig)

		// If this mode has a saved config, use it
		if (savedConfigId) {
			const config = listApiConfig?.find((c) => c.id === savedConfigId)
			if (config?.name) {
				const apiConfig = await this.configManager.loadConfig(config.name)
				await Promise.all([
					this.updateGlobalState("currentApiConfigName", config.name),
					this.updateApiConfiguration(apiConfig),
				])
			}
		} else {
			// If no saved config for this mode, save current config as default
			const currentApiConfigName = await this.getGlobalState("currentApiConfigName")
			if (currentApiConfigName) {
				const config = listApiConfig?.find((c) => c.name === currentApiConfigName)
				if (config?.id) {
					await this.configManager.setModeConfig(newMode, config.id)
				}
			}
		}

		await this.postStateToWebview()
	}

	private async updateApiConfiguration(apiConfiguration: ApiConfiguration) {
		// Update mode's default config
		const { mode } = await this.getState()
		if (mode) {
			const currentApiConfigName = await this.getGlobalState("currentApiConfigName")
			const listApiConfig = await this.configManager.listConfig()
			const config = listApiConfig?.find((c) => c.name === currentApiConfigName)
			if (config?.id) {
				await this.configManager.setModeConfig(mode, config.id)
			}
		}

		const {
			apiProvider,
			apiModelId,
			apiKey,
			glamaModelId,
			glamaModelInfo,
			glamaApiKey,
			openRouterApiKey,
			awsAccessKey,
			awsSecretKey,
			awsSessionToken,
			awsRegion,
			awsUseCrossRegionInference,
			awsProfile,
			awsUseProfile,
			vertexProjectId,
			vertexRegion,
			openAiBaseUrl,
			openAiApiKey,
			openAiModelId,
			openAiCustomModelInfo,
			openAiUseAzure,
			ollamaModelId,
			ollamaBaseUrl,
			lmStudioModelId,
			lmStudioBaseUrl,
			anthropicBaseUrl,
			geminiApiKey,
			openAiNativeApiKey,
			deepSeekApiKey,
			azureApiVersion,
			openAiStreamingEnabled,
			openRouterModelId,
			openRouterBaseUrl,
			openRouterModelInfo,
			openRouterUseMiddleOutTransform,
			vsCodeLmModelSelector,
			mistralApiKey,
			unboundApiKey,
			unboundModelId,
			unboundModelInfo,
<<<<<<< HEAD
			requestyApiKey,
			requestyModelId,
			requestyModelInfo,
=======
			modelTemperature,
>>>>>>> 059de0f6
		} = apiConfiguration
		await this.updateGlobalState("apiProvider", apiProvider)
		await this.updateGlobalState("apiModelId", apiModelId)
		await this.storeSecret("apiKey", apiKey)
		await this.updateGlobalState("glamaModelId", glamaModelId)
		await this.updateGlobalState("glamaModelInfo", glamaModelInfo)
		await this.storeSecret("glamaApiKey", glamaApiKey)
		await this.storeSecret("openRouterApiKey", openRouterApiKey)
		await this.storeSecret("awsAccessKey", awsAccessKey)
		await this.storeSecret("awsSecretKey", awsSecretKey)
		await this.storeSecret("awsSessionToken", awsSessionToken)
		await this.updateGlobalState("awsRegion", awsRegion)
		await this.updateGlobalState("awsUseCrossRegionInference", awsUseCrossRegionInference)
		await this.updateGlobalState("awsProfile", awsProfile)
		await this.updateGlobalState("awsUseProfile", awsUseProfile)
		await this.updateGlobalState("vertexProjectId", vertexProjectId)
		await this.updateGlobalState("vertexRegion", vertexRegion)
		await this.updateGlobalState("openAiBaseUrl", openAiBaseUrl)
		await this.storeSecret("openAiApiKey", openAiApiKey)
		await this.updateGlobalState("openAiModelId", openAiModelId)
		await this.updateGlobalState("openAiCustomModelInfo", openAiCustomModelInfo)
		await this.updateGlobalState("openAiUseAzure", openAiUseAzure)
		await this.updateGlobalState("ollamaModelId", ollamaModelId)
		await this.updateGlobalState("ollamaBaseUrl", ollamaBaseUrl)
		await this.updateGlobalState("lmStudioModelId", lmStudioModelId)
		await this.updateGlobalState("lmStudioBaseUrl", lmStudioBaseUrl)
		await this.updateGlobalState("anthropicBaseUrl", anthropicBaseUrl)
		await this.storeSecret("geminiApiKey", geminiApiKey)
		await this.storeSecret("openAiNativeApiKey", openAiNativeApiKey)
		await this.storeSecret("deepSeekApiKey", deepSeekApiKey)
		await this.updateGlobalState("azureApiVersion", azureApiVersion)
		await this.updateGlobalState("openAiStreamingEnabled", openAiStreamingEnabled)
		await this.updateGlobalState("openRouterModelId", openRouterModelId)
		await this.updateGlobalState("openRouterModelInfo", openRouterModelInfo)
		await this.updateGlobalState("openRouterBaseUrl", openRouterBaseUrl)
		await this.updateGlobalState("openRouterUseMiddleOutTransform", openRouterUseMiddleOutTransform)
		await this.updateGlobalState("vsCodeLmModelSelector", vsCodeLmModelSelector)
		await this.storeSecret("mistralApiKey", mistralApiKey)
		await this.storeSecret("unboundApiKey", unboundApiKey)
		await this.updateGlobalState("unboundModelId", unboundModelId)
		await this.updateGlobalState("unboundModelInfo", unboundModelInfo)
<<<<<<< HEAD
		await this.storeSecret("requestyApiKey", requestyApiKey)
		await this.updateGlobalState("requestyModelId", requestyModelId)
		await this.updateGlobalState("requestyModelInfo", requestyModelInfo)
=======
		await this.updateGlobalState("modelTemperature", modelTemperature)
>>>>>>> 059de0f6
		if (this.cline) {
			this.cline.api = buildApiHandler(apiConfiguration)
		}
	}

	async cancelTask() {
		if (this.cline) {
			const { historyItem } = await this.getTaskWithId(this.cline.taskId)
			this.cline.abortTask()

			await pWaitFor(
				() =>
					this.cline === undefined ||
					this.cline.isStreaming === false ||
					this.cline.didFinishAbortingStream ||
					// If only the first chunk is processed, then there's no
					// need to wait for graceful abort (closes edits, browser,
					// etc).
					this.cline.isWaitingForFirstChunk,
				{
					timeout: 3_000,
				},
			).catch(() => {
				console.error("Failed to abort task")
			})

			if (this.cline) {
				// 'abandoned' will prevent this Cline instance from affecting
				// future Cline instances. This may happen if its hanging on a
				// streaming request.
				this.cline.abandoned = true
			}

			// Clears task again, so we need to abortTask manually above.
			await this.initClineWithHistoryItem(historyItem)
		}
	}

	async updateCustomInstructions(instructions?: string) {
		// User may be clearing the field
		await this.updateGlobalState("customInstructions", instructions || undefined)
		if (this.cline) {
			this.cline.customInstructions = instructions || undefined
		}
		await this.postStateToWebview()
	}

	// MCP

	async ensureMcpServersDirectoryExists(): Promise<string> {
		const mcpServersDir = path.join(os.homedir(), "Documents", "Cline", "MCP")
		try {
			await fs.mkdir(mcpServersDir, { recursive: true })
		} catch (error) {
			return "~/Documents/Cline/MCP" // in case creating a directory in documents fails for whatever reason (e.g. permissions) - this is fine since this path is only ever used in the system prompt
		}
		return mcpServersDir
	}

	async ensureSettingsDirectoryExists(): Promise<string> {
		const settingsDir = path.join(this.context.globalStorageUri.fsPath, "settings")
		await fs.mkdir(settingsDir, { recursive: true })
		return settingsDir
	}

	// Ollama

	async getOllamaModels(baseUrl?: string) {
		try {
			if (!baseUrl) {
				baseUrl = "http://localhost:11434"
			}
			if (!URL.canParse(baseUrl)) {
				return []
			}
			const response = await axios.get(`${baseUrl}/api/tags`)
			const modelsArray = response.data?.models?.map((model: any) => model.name) || []
			const models = [...new Set<string>(modelsArray)]
			return models
		} catch (error) {
			return []
		}
	}

	// LM Studio

	async getLmStudioModels(baseUrl?: string) {
		try {
			if (!baseUrl) {
				baseUrl = "http://localhost:1234"
			}
			if (!URL.canParse(baseUrl)) {
				return []
			}
			const response = await axios.get(`${baseUrl}/v1/models`)
			const modelsArray = response.data?.data?.map((model: any) => model.id) || []
			const models = [...new Set<string>(modelsArray)]
			return models
		} catch (error) {
			return []
		}
	}

	// VSCode LM API
	private async getVsCodeLmModels() {
		try {
			const models = await vscode.lm.selectChatModels({})
			return models || []
		} catch (error) {
			this.outputChannel.appendLine(
				`Error fetching VS Code LM models: ${JSON.stringify(error, Object.getOwnPropertyNames(error), 2)}`,
			)
			return []
		}
	}

	// OpenAi

	async getOpenAiModels(baseUrl?: string, apiKey?: string) {
		try {
			if (!baseUrl) {
				return []
			}

			if (!URL.canParse(baseUrl)) {
				return []
			}

			const config: Record<string, any> = {}
			if (apiKey) {
				config["headers"] = { Authorization: `Bearer ${apiKey}` }
			}

			const response = await axios.get(`${baseUrl}/models`, config)
			const modelsArray = response.data?.data?.map((model: any) => model.id) || []
			const models = [...new Set<string>(modelsArray)]
			return models
		} catch (error) {
			return []
		}
	}

	// Requesty
	async readRequestyModels(): Promise<Record<string, ModelInfo> | undefined> {
		const requestyModelsFilePath = path.join(
			await this.ensureCacheDirectoryExists(),
			GlobalFileNames.requestyModels,
		)
		const fileExists = await fileExistsAtPath(requestyModelsFilePath)
		if (fileExists) {
			const fileContents = await fs.readFile(requestyModelsFilePath, "utf8")
			return JSON.parse(fileContents)
		}
		return undefined
	}

	async refreshRequestyModels(apiKey?: string) {
		const requestyModelsFilePath = path.join(
			await this.ensureCacheDirectoryExists(),
			GlobalFileNames.requestyModels,
		)

		const models: Record<string, ModelInfo> = {}
		try {
			const config: Record<string, any> = {}
			if (!apiKey) {
				apiKey = (await this.getSecret("requestyApiKey")) as string
			}
			if (apiKey) {
				config["headers"] = { Authorization: `Bearer ${apiKey}` }
			}

			const response = await axios.get("https://router.requesty.ai/v1/models", config)
			/*
				{
					"id": "anthropic/claude-3-5-sonnet-20240620",
					"object": "model",
					"created": 1738243330,
					"owned_by": "system",
					"input_price": 0.000003,
					"caching_price": 0.00000375,
					"cached_price": 3E-7,
					"output_price": 0.000015,
					"max_output_tokens": 8192,
					"context_window": 200000,
					"supports_caching": true,
					"description": "Anthropic's most intelligent model. Highest level of intelligence and capability"
					},
				}
			*/
			if (response.data) {
				const rawModels = response.data.data
				const parsePrice = (price: any) => {
					if (price) {
						return parseFloat(price) * 1_000_000
					}
					return undefined
				}
				for (const rawModel of rawModels) {
					const modelInfo: ModelInfo = {
						maxTokens: rawModel.max_output_tokens,
						contextWindow: rawModel.context_window,
						supportsImages: rawModel.support_image,
						supportsComputerUse: rawModel.support_computer_use,
						supportsPromptCache: rawModel.supports_caching,
						inputPrice: parsePrice(rawModel.input_price),
						outputPrice: parsePrice(rawModel.output_price),
						description: rawModel.description,
						cacheWritesPrice: parsePrice(rawModel.caching_price),
						cacheReadsPrice: parsePrice(rawModel.cached_price),
					}

					models[rawModel.id] = modelInfo
				}
			} else {
				this.outputChannel.appendLine("Invalid response from Requesty API")
			}
			await fs.writeFile(requestyModelsFilePath, JSON.stringify(models))
			this.outputChannel.appendLine(`Requesty models fetched and saved: ${JSON.stringify(models, null, 2)}`)
		} catch (error) {
			this.outputChannel.appendLine(
				`Error fetching Requesty models: ${JSON.stringify(error, Object.getOwnPropertyNames(error), 2)}`,
			)
		}

		await this.postMessageToWebview({ type: "requestyModels", requestyModels: models })
		return models
	}

	// OpenRouter

	async handleOpenRouterCallback(code: string) {
		let apiKey: string
		try {
			const response = await axios.post("https://openrouter.ai/api/v1/auth/keys", { code })
			if (response.data && response.data.key) {
				apiKey = response.data.key
			} else {
				throw new Error("Invalid response from OpenRouter API")
			}
		} catch (error) {
			this.outputChannel.appendLine(
				`Error exchanging code for API key: ${JSON.stringify(error, Object.getOwnPropertyNames(error), 2)}`,
			)
			throw error
		}

		const openrouter: ApiProvider = "openrouter"
		await this.updateGlobalState("apiProvider", openrouter)
		await this.storeSecret("openRouterApiKey", apiKey)
		await this.postStateToWebview()
		if (this.cline) {
			this.cline.api = buildApiHandler({ apiProvider: openrouter, openRouterApiKey: apiKey })
		}
		// await this.postMessageToWebview({ type: "action", action: "settingsButtonClicked" }) // bad ux if user is on welcome
	}

	private async ensureCacheDirectoryExists(): Promise<string> {
		const cacheDir = path.join(this.context.globalStorageUri.fsPath, "cache")
		await fs.mkdir(cacheDir, { recursive: true })
		return cacheDir
	}

	async handleGlamaCallback(code: string) {
		let apiKey: string
		try {
			const response = await axios.post("https://glama.ai/api/gateway/v1/auth/exchange-code", { code })
			if (response.data && response.data.apiKey) {
				apiKey = response.data.apiKey
			} else {
				throw new Error("Invalid response from Glama API")
			}
		} catch (error) {
			this.outputChannel.appendLine(
				`Error exchanging code for API key: ${JSON.stringify(error, Object.getOwnPropertyNames(error), 2)}`,
			)
			throw error
		}

		const glama: ApiProvider = "glama"
		await this.updateGlobalState("apiProvider", glama)
		await this.storeSecret("glamaApiKey", apiKey)
		await this.postStateToWebview()
		if (this.cline) {
			this.cline.api = buildApiHandler({
				apiProvider: glama,
				glamaApiKey: apiKey,
			})
		}
		// await this.postMessageToWebview({ type: "action", action: "settingsButtonClicked" }) // bad ux if user is on welcome
	}

	private async readModelsFromCache(filename: string): Promise<Record<string, ModelInfo> | undefined> {
		const filePath = path.join(await this.ensureCacheDirectoryExists(), filename)
		const fileExists = await fileExistsAtPath(filePath)
		if (fileExists) {
			const fileContents = await fs.readFile(filePath, "utf8")
			return JSON.parse(fileContents)
		}
		return undefined
	}

	async readGlamaModels(): Promise<Record<string, ModelInfo> | undefined> {
		return this.readModelsFromCache(GlobalFileNames.glamaModels)
	}

	async refreshGlamaModels() {
		const glamaModelsFilePath = path.join(await this.ensureCacheDirectoryExists(), GlobalFileNames.glamaModels)

		const models: Record<string, ModelInfo> = {}
		try {
			const response = await axios.get("https://glama.ai/api/gateway/v1/models")
			/*
				{
					"added": "2024-12-24T15:12:49.324Z",
					"capabilities": [
						"adjustable_safety_settings",
						"caching",
						"code_execution",
						"function_calling",
						"json_mode",
						"json_schema",
						"system_instructions",
						"tuning",
						"input:audio",
						"input:image",
						"input:text",
						"input:video",
						"output:text"
					],
					"id": "google-vertex/gemini-1.5-flash-002",
					"maxTokensInput": 1048576,
					"maxTokensOutput": 8192,
					"pricePerToken": {
						"cacheRead": null,
						"cacheWrite": null,
						"input": "0.000000075",
						"output": "0.0000003"
					}
				}
			*/
			if (response.data) {
				const rawModels = response.data
				const parsePrice = (price: any) => {
					if (price) {
						return parseFloat(price) * 1_000_000
					}
					return undefined
				}
				for (const rawModel of rawModels) {
					const modelInfo: ModelInfo = {
						maxTokens: rawModel.maxTokensOutput,
						contextWindow: rawModel.maxTokensInput,
						supportsImages: rawModel.capabilities?.includes("input:image"),
						supportsComputerUse: rawModel.capabilities?.includes("computer_use"),
						supportsPromptCache: rawModel.capabilities?.includes("caching"),
						inputPrice: parsePrice(rawModel.pricePerToken?.input),
						outputPrice: parsePrice(rawModel.pricePerToken?.output),
						description: undefined,
						cacheWritesPrice: parsePrice(rawModel.pricePerToken?.cacheWrite),
						cacheReadsPrice: parsePrice(rawModel.pricePerToken?.cacheRead),
					}

					models[rawModel.id] = modelInfo
				}
			} else {
				this.outputChannel.appendLine("Invalid response from Glama API")
			}
			await fs.writeFile(glamaModelsFilePath, JSON.stringify(models))
		} catch (error) {
			this.outputChannel.appendLine(
				`Error fetching Glama models: ${JSON.stringify(error, Object.getOwnPropertyNames(error), 2)}`,
			)
		}

		await this.postMessageToWebview({ type: "glamaModels", glamaModels: models })
		return models
	}

	async readOpenRouterModels(): Promise<Record<string, ModelInfo> | undefined> {
		return this.readModelsFromCache(GlobalFileNames.openRouterModels)
	}

	async refreshOpenRouterModels() {
		const openRouterModelsFilePath = path.join(
			await this.ensureCacheDirectoryExists(),
			GlobalFileNames.openRouterModels,
		)

		const models: Record<string, ModelInfo> = {}
		try {
			const response = await axios.get("https://openrouter.ai/api/v1/models")
			/*
			{
				"id": "anthropic/claude-3.5-sonnet",
				"name": "Anthropic: Claude 3.5 Sonnet",
				"created": 1718841600,
				"description": "Claude 3.5 Sonnet delivers better-than-Opus capabilities, faster-than-Sonnet speeds, at the same Sonnet prices. Sonnet is particularly good at:\n\n- Coding: Autonomously writes, edits, and runs code with reasoning and troubleshooting\n- Data science: Augments human data science expertise; navigates unstructured data while using multiple tools for insights\n- Visual processing: excelling at interpreting charts, graphs, and images, accurately transcribing text to derive insights beyond just the text alone\n- Agentic tasks: exceptional tool use, making it great at agentic tasks (i.e. complex, multi-step problem solving tasks that require engaging with other systems)\n\n#multimodal",
				"context_length": 200000,
				"architecture": {
					"modality": "text+image-\u003Etext",
					"tokenizer": "Claude",
					"instruct_type": null
				},
				"pricing": {
					"prompt": "0.000003",
					"completion": "0.000015",
					"image": "0.0048",
					"request": "0"
				},
				"top_provider": {
					"context_length": 200000,
					"max_completion_tokens": 8192,
					"is_moderated": true
				},
				"per_request_limits": null
			},
			*/
			if (response.data?.data) {
				const rawModels = response.data.data
				const parsePrice = (price: any) => {
					if (price) {
						return parseFloat(price) * 1_000_000
					}
					return undefined
				}
				for (const rawModel of rawModels) {
					const modelInfo: ModelInfo = {
						maxTokens: rawModel.top_provider?.max_completion_tokens,
						contextWindow: rawModel.context_length,
						supportsImages: rawModel.architecture?.modality?.includes("image"),
						supportsPromptCache: false,
						inputPrice: parsePrice(rawModel.pricing?.prompt),
						outputPrice: parsePrice(rawModel.pricing?.completion),
						description: rawModel.description,
					}

					switch (rawModel.id) {
						case "anthropic/claude-3.5-sonnet":
						case "anthropic/claude-3.5-sonnet:beta":
							// NOTE: this needs to be synced with api.ts/openrouter default model info
							modelInfo.supportsComputerUse = true
							modelInfo.supportsPromptCache = true
							modelInfo.cacheWritesPrice = 3.75
							modelInfo.cacheReadsPrice = 0.3
							break
						case "anthropic/claude-3.5-sonnet-20240620":
						case "anthropic/claude-3.5-sonnet-20240620:beta":
							modelInfo.supportsPromptCache = true
							modelInfo.cacheWritesPrice = 3.75
							modelInfo.cacheReadsPrice = 0.3
							break
						case "anthropic/claude-3-5-haiku":
						case "anthropic/claude-3-5-haiku:beta":
						case "anthropic/claude-3-5-haiku-20241022":
						case "anthropic/claude-3-5-haiku-20241022:beta":
						case "anthropic/claude-3.5-haiku":
						case "anthropic/claude-3.5-haiku:beta":
						case "anthropic/claude-3.5-haiku-20241022":
						case "anthropic/claude-3.5-haiku-20241022:beta":
							modelInfo.supportsPromptCache = true
							modelInfo.cacheWritesPrice = 1.25
							modelInfo.cacheReadsPrice = 0.1
							break
						case "anthropic/claude-3-opus":
						case "anthropic/claude-3-opus:beta":
							modelInfo.supportsPromptCache = true
							modelInfo.cacheWritesPrice = 18.75
							modelInfo.cacheReadsPrice = 1.5
							break
						case "anthropic/claude-3-haiku":
						case "anthropic/claude-3-haiku:beta":
							modelInfo.supportsPromptCache = true
							modelInfo.cacheWritesPrice = 0.3
							modelInfo.cacheReadsPrice = 0.03
							break
					}

					models[rawModel.id] = modelInfo
				}
			} else {
				this.outputChannel.appendLine("Invalid response from OpenRouter API")
			}
			await fs.writeFile(openRouterModelsFilePath, JSON.stringify(models))
		} catch (error) {
			this.outputChannel.appendLine(
				`Error fetching OpenRouter models: ${JSON.stringify(error, Object.getOwnPropertyNames(error), 2)}`,
			)
		}

		await this.postMessageToWebview({ type: "openRouterModels", openRouterModels: models })
		return models
	}

	async readUnboundModels(): Promise<Record<string, ModelInfo> | undefined> {
		return this.readModelsFromCache(GlobalFileNames.unboundModels)
	}

	async refreshUnboundModels() {
		const unboundModelsFilePath = path.join(await this.ensureCacheDirectoryExists(), GlobalFileNames.unboundModels)

		const models: Record<string, ModelInfo> = {}
		try {
			const response = await axios.get("https://api.getunbound.ai/models")

			if (response.data) {
				const rawModels: Record<string, any> = response.data

				for (const [modelId, model] of Object.entries(rawModels)) {
					models[modelId] = {
						maxTokens: model.maxTokens ? parseInt(model.maxTokens) : undefined,
						contextWindow: model.contextWindow ? parseInt(model.contextWindow) : 0,
						supportsImages: model.supportsImages ?? false,
						supportsPromptCache: model.supportsPromptCaching ?? false,
						supportsComputerUse: model.supportsComputerUse ?? false,
						inputPrice: model.inputTokenPrice ? parseFloat(model.inputTokenPrice) : undefined,
						outputPrice: model.outputTokenPrice ? parseFloat(model.outputTokenPrice) : undefined,
						cacheWritesPrice: model.cacheWritePrice ? parseFloat(model.cacheWritePrice) : undefined,
						cacheReadsPrice: model.cacheReadPrice ? parseFloat(model.cacheReadPrice) : undefined,
					}
				}
			}
			await fs.writeFile(unboundModelsFilePath, JSON.stringify(models))
		} catch (error) {
			this.outputChannel.appendLine(
				`Error fetching Unbound models: ${JSON.stringify(error, Object.getOwnPropertyNames(error), 2)}`,
			)
		}

		await this.postMessageToWebview({ type: "unboundModels", unboundModels: models })
		return models
	}

	// Task history

	async getTaskWithId(id: string): Promise<{
		historyItem: HistoryItem
		taskDirPath: string
		apiConversationHistoryFilePath: string
		uiMessagesFilePath: string
		apiConversationHistory: Anthropic.MessageParam[]
	}> {
		const history = ((await this.getGlobalState("taskHistory")) as HistoryItem[] | undefined) || []
		const historyItem = history.find((item) => item.id === id)
		if (historyItem) {
			const taskDirPath = path.join(this.context.globalStorageUri.fsPath, "tasks", id)
			const apiConversationHistoryFilePath = path.join(taskDirPath, GlobalFileNames.apiConversationHistory)
			const uiMessagesFilePath = path.join(taskDirPath, GlobalFileNames.uiMessages)
			const fileExists = await fileExistsAtPath(apiConversationHistoryFilePath)
			if (fileExists) {
				const apiConversationHistory = JSON.parse(await fs.readFile(apiConversationHistoryFilePath, "utf8"))
				return {
					historyItem,
					taskDirPath,
					apiConversationHistoryFilePath,
					uiMessagesFilePath,
					apiConversationHistory,
				}
			}
		}
		// if we tried to get a task that doesn't exist, remove it from state
		// FIXME: this seems to happen sometimes when the json file doesnt save to disk for some reason
		await this.deleteTaskFromState(id)
		throw new Error("Task not found")
	}

	async showTaskWithId(id: string) {
		if (id !== this.cline?.taskId) {
			// non-current task
			const { historyItem } = await this.getTaskWithId(id)
			await this.initClineWithHistoryItem(historyItem) // clears existing task
		}
		await this.postMessageToWebview({ type: "action", action: "chatButtonClicked" })
	}

	async exportTaskWithId(id: string) {
		const { historyItem, apiConversationHistory } = await this.getTaskWithId(id)
		await downloadTask(historyItem.ts, apiConversationHistory)
	}

	async deleteTaskWithId(id: string) {
		if (id === this.cline?.taskId) {
			await this.clearTask()
		}

		const { taskDirPath, apiConversationHistoryFilePath, uiMessagesFilePath } = await this.getTaskWithId(id)

		await this.deleteTaskFromState(id)

		// Delete the task files
		const apiConversationHistoryFileExists = await fileExistsAtPath(apiConversationHistoryFilePath)
		if (apiConversationHistoryFileExists) {
			await fs.unlink(apiConversationHistoryFilePath)
		}
		const uiMessagesFileExists = await fileExistsAtPath(uiMessagesFilePath)
		if (uiMessagesFileExists) {
			await fs.unlink(uiMessagesFilePath)
		}
		const legacyMessagesFilePath = path.join(taskDirPath, "claude_messages.json")
		if (await fileExistsAtPath(legacyMessagesFilePath)) {
			await fs.unlink(legacyMessagesFilePath)
		}
		await fs.rmdir(taskDirPath) // succeeds if the dir is empty

		const { checkpointsEnabled } = await this.getState()
		const baseDir = vscode.workspace.workspaceFolders?.map((folder) => folder.uri.fsPath).at(0)
		const branch = `roo-code-checkpoints-${id}`

		if (checkpointsEnabled && baseDir) {
			try {
				await simpleGit(baseDir).branch(["-D", branch])
				console.log(`[deleteTaskWithId] Deleted branch ${branch}`)
			} catch (err) {
				console.error(
					`[deleteTaskWithId] Error deleting branch ${branch}: ${err instanceof Error ? err.message : String(err)}`,
				)
			}
		}
	}

	async deleteTaskFromState(id: string) {
		// Remove the task from history
		const taskHistory = ((await this.getGlobalState("taskHistory")) as HistoryItem[]) || []
		const updatedTaskHistory = taskHistory.filter((task) => task.id !== id)
		await this.updateGlobalState("taskHistory", updatedTaskHistory)

		// Notify the webview that the task has been deleted
		await this.postStateToWebview()
	}

	async postStateToWebview() {
		const state = await this.getStateToPostToWebview()
		this.postMessageToWebview({ type: "state", state })
	}

	async getStateToPostToWebview() {
		const {
			apiConfiguration,
			lastShownAnnouncementId,
			customInstructions,
			alwaysAllowReadOnly,
			alwaysAllowWrite,
			alwaysAllowExecute,
			alwaysAllowBrowser,
			alwaysAllowMcp,
			alwaysAllowModeSwitch,
			soundEnabled,
			diffEnabled,
			checkpointsEnabled,
			taskHistory,
			soundVolume,
			browserViewportSize,
			screenshotQuality,
			preferredLanguage,
			writeDelayMs,
			terminalOutputLineLimit,
			fuzzyMatchThreshold,
			mcpEnabled,
			enableMcpServerCreation,
			alwaysApproveResubmit,
			requestDelaySeconds,
			rateLimitSeconds,
			currentApiConfigName,
			listApiConfigMeta,
			mode,
			customModePrompts,
			customSupportPrompts,
			enhancementApiConfigId,
			autoApprovalEnabled,
			experiments,
		} = await this.getState()

		const allowedCommands = vscode.workspace.getConfiguration("roo-cline").get<string[]>("allowedCommands") || []

		return {
			version: this.context.extension?.packageJSON?.version ?? "",
			apiConfiguration,
			customInstructions,
			alwaysAllowReadOnly: alwaysAllowReadOnly ?? false,
			alwaysAllowWrite: alwaysAllowWrite ?? false,
			alwaysAllowExecute: alwaysAllowExecute ?? false,
			alwaysAllowBrowser: alwaysAllowBrowser ?? false,
			alwaysAllowMcp: alwaysAllowMcp ?? false,
			alwaysAllowModeSwitch: alwaysAllowModeSwitch ?? false,
			uriScheme: vscode.env.uriScheme,
			clineMessages: this.cline?.clineMessages || [],
			taskHistory: (taskHistory || [])
				.filter((item: HistoryItem) => item.ts && item.task)
				.sort((a: HistoryItem, b: HistoryItem) => b.ts - a.ts),
			soundEnabled: soundEnabled ?? false,
			diffEnabled: diffEnabled ?? true,
			checkpointsEnabled: checkpointsEnabled ?? false,
			shouldShowAnnouncement: lastShownAnnouncementId !== this.latestAnnouncementId,
			allowedCommands,
			soundVolume: soundVolume ?? 0.5,
			browserViewportSize: browserViewportSize ?? "900x600",
			screenshotQuality: screenshotQuality ?? 75,
			preferredLanguage: preferredLanguage ?? "English",
			writeDelayMs: writeDelayMs ?? 1000,
			terminalOutputLineLimit: terminalOutputLineLimit ?? 500,
			fuzzyMatchThreshold: fuzzyMatchThreshold ?? 1.0,
			mcpEnabled: mcpEnabled ?? true,
			enableMcpServerCreation: enableMcpServerCreation ?? true,
			alwaysApproveResubmit: alwaysApproveResubmit ?? false,
			requestDelaySeconds: requestDelaySeconds ?? 10,
			rateLimitSeconds: rateLimitSeconds ?? 0,
			currentApiConfigName: currentApiConfigName ?? "default",
			listApiConfigMeta: listApiConfigMeta ?? [],
			mode: mode ?? defaultModeSlug,
			customModePrompts: customModePrompts ?? {},
			customSupportPrompts: customSupportPrompts ?? {},
			enhancementApiConfigId,
			autoApprovalEnabled: autoApprovalEnabled ?? false,
			customModes: await this.customModesManager.getCustomModes(),
			experiments: experiments ?? experimentDefault,
			mcpServers: this.mcpHub?.getAllServers() ?? [],
		}
	}

	async clearTask() {
		this.cline?.abortTask()
		this.cline = undefined // removes reference to it, so once promises end it will be garbage collected
	}

	// Caching mechanism to keep track of webview messages + API conversation history per provider instance

	/*
	Now that we use retainContextWhenHidden, we don't have to store a cache of cline messages in the user's state, but we could to reduce memory footprint in long conversations.

	- We have to be careful of what state is shared between ClineProvider instances since there could be multiple instances of the extension running at once. For example when we cached cline messages using the same key, two instances of the extension could end up using the same key and overwriting each other's messages.
	- Some state does need to be shared between the instances, i.e. the API key--however there doesn't seem to be a good way to notfy the other instances that the API key has changed.

	We need to use a unique identifier for each ClineProvider instance's message cache since we could be running several instances of the extension outside of just the sidebar i.e. in editor panels.

	// conversation history to send in API requests

	/*
	It seems that some API messages do not comply with vscode state requirements. Either the Anthropic library is manipulating these values somehow in the backend in a way thats creating cyclic references, or the API returns a function or a Symbol as part of the message content.
	VSCode docs about state: "The value must be JSON-stringifyable ... value — A value. MUST not contain cyclic references."
	For now we'll store the conversation history in memory, and if we need to store in state directly we'd need to do a manual conversion to ensure proper json stringification.
	*/

	// getApiConversationHistory(): Anthropic.MessageParam[] {
	// 	// const history = (await this.getGlobalState(
	// 	// 	this.getApiConversationHistoryStateKey()
	// 	// )) as Anthropic.MessageParam[]
	// 	// return history || []
	// 	return this.apiConversationHistory
	// }

	// setApiConversationHistory(history: Anthropic.MessageParam[] | undefined) {
	// 	// await this.updateGlobalState(this.getApiConversationHistoryStateKey(), history)
	// 	this.apiConversationHistory = history || []
	// }

	// addMessageToApiConversationHistory(message: Anthropic.MessageParam): Anthropic.MessageParam[] {
	// 	// const history = await this.getApiConversationHistory()
	// 	// history.push(message)
	// 	// await this.setApiConversationHistory(history)
	// 	// return history
	// 	this.apiConversationHistory.push(message)
	// 	return this.apiConversationHistory
	// }

	/*
	Storage
	https://dev.to/kompotkot/how-to-use-secretstorage-in-your-vscode-extensions-2hco
	https://www.eliostruyf.com/devhack-code-extension-storage-options/
	*/

	async getState() {
		const [
			storedApiProvider,
			apiModelId,
			apiKey,
			glamaApiKey,
			glamaModelId,
			glamaModelInfo,
			openRouterApiKey,
			awsAccessKey,
			awsSecretKey,
			awsSessionToken,
			awsRegion,
			awsUseCrossRegionInference,
			awsProfile,
			awsUseProfile,
			vertexProjectId,
			vertexRegion,
			openAiBaseUrl,
			openAiApiKey,
			openAiModelId,
			openAiCustomModelInfo,
			openAiUseAzure,
			ollamaModelId,
			ollamaBaseUrl,
			lmStudioModelId,
			lmStudioBaseUrl,
			anthropicBaseUrl,
			geminiApiKey,
			openAiNativeApiKey,
			deepSeekApiKey,
			mistralApiKey,
			azureApiVersion,
			openAiStreamingEnabled,
			openRouterModelId,
			openRouterModelInfo,
			openRouterBaseUrl,
			openRouterUseMiddleOutTransform,
			lastShownAnnouncementId,
			customInstructions,
			alwaysAllowReadOnly,
			alwaysAllowWrite,
			alwaysAllowExecute,
			alwaysAllowBrowser,
			alwaysAllowMcp,
			alwaysAllowModeSwitch,
			taskHistory,
			allowedCommands,
			soundEnabled,
			diffEnabled,
			checkpointsEnabled,
			soundVolume,
			browserViewportSize,
			fuzzyMatchThreshold,
			preferredLanguage,
			writeDelayMs,
			screenshotQuality,
			terminalOutputLineLimit,
			mcpEnabled,
			enableMcpServerCreation,
			alwaysApproveResubmit,
			requestDelaySeconds,
			rateLimitSeconds,
			currentApiConfigName,
			listApiConfigMeta,
			vsCodeLmModelSelector,
			mode,
			modeApiConfigs,
			customModePrompts,
			customSupportPrompts,
			enhancementApiConfigId,
			autoApprovalEnabled,
			customModes,
			experiments,
			unboundApiKey,
			unboundModelId,
			unboundModelInfo,
<<<<<<< HEAD
			requestyApiKey,
			requestyModelId,
			requestyModelInfo,
=======
			modelTemperature,
>>>>>>> 059de0f6
		] = await Promise.all([
			this.getGlobalState("apiProvider") as Promise<ApiProvider | undefined>,
			this.getGlobalState("apiModelId") as Promise<string | undefined>,
			this.getSecret("apiKey") as Promise<string | undefined>,
			this.getSecret("glamaApiKey") as Promise<string | undefined>,
			this.getGlobalState("glamaModelId") as Promise<string | undefined>,
			this.getGlobalState("glamaModelInfo") as Promise<ModelInfo | undefined>,
			this.getSecret("openRouterApiKey") as Promise<string | undefined>,
			this.getSecret("awsAccessKey") as Promise<string | undefined>,
			this.getSecret("awsSecretKey") as Promise<string | undefined>,
			this.getSecret("awsSessionToken") as Promise<string | undefined>,
			this.getGlobalState("awsRegion") as Promise<string | undefined>,
			this.getGlobalState("awsUseCrossRegionInference") as Promise<boolean | undefined>,
			this.getGlobalState("awsProfile") as Promise<string | undefined>,
			this.getGlobalState("awsUseProfile") as Promise<boolean | undefined>,
			this.getGlobalState("vertexProjectId") as Promise<string | undefined>,
			this.getGlobalState("vertexRegion") as Promise<string | undefined>,
			this.getGlobalState("openAiBaseUrl") as Promise<string | undefined>,
			this.getSecret("openAiApiKey") as Promise<string | undefined>,
			this.getGlobalState("openAiModelId") as Promise<string | undefined>,
			this.getGlobalState("openAiCustomModelInfo") as Promise<ModelInfo | undefined>,
			this.getGlobalState("openAiUseAzure") as Promise<boolean | undefined>,
			this.getGlobalState("ollamaModelId") as Promise<string | undefined>,
			this.getGlobalState("ollamaBaseUrl") as Promise<string | undefined>,
			this.getGlobalState("lmStudioModelId") as Promise<string | undefined>,
			this.getGlobalState("lmStudioBaseUrl") as Promise<string | undefined>,
			this.getGlobalState("anthropicBaseUrl") as Promise<string | undefined>,
			this.getSecret("geminiApiKey") as Promise<string | undefined>,
			this.getSecret("openAiNativeApiKey") as Promise<string | undefined>,
			this.getSecret("deepSeekApiKey") as Promise<string | undefined>,
			this.getSecret("mistralApiKey") as Promise<string | undefined>,
			this.getGlobalState("azureApiVersion") as Promise<string | undefined>,
			this.getGlobalState("openAiStreamingEnabled") as Promise<boolean | undefined>,
			this.getGlobalState("openRouterModelId") as Promise<string | undefined>,
			this.getGlobalState("openRouterModelInfo") as Promise<ModelInfo | undefined>,
			this.getGlobalState("openRouterBaseUrl") as Promise<string | undefined>,
			this.getGlobalState("openRouterUseMiddleOutTransform") as Promise<boolean | undefined>,
			this.getGlobalState("lastShownAnnouncementId") as Promise<string | undefined>,
			this.getGlobalState("customInstructions") as Promise<string | undefined>,
			this.getGlobalState("alwaysAllowReadOnly") as Promise<boolean | undefined>,
			this.getGlobalState("alwaysAllowWrite") as Promise<boolean | undefined>,
			this.getGlobalState("alwaysAllowExecute") as Promise<boolean | undefined>,
			this.getGlobalState("alwaysAllowBrowser") as Promise<boolean | undefined>,
			this.getGlobalState("alwaysAllowMcp") as Promise<boolean | undefined>,
			this.getGlobalState("alwaysAllowModeSwitch") as Promise<boolean | undefined>,
			this.getGlobalState("taskHistory") as Promise<HistoryItem[] | undefined>,
			this.getGlobalState("allowedCommands") as Promise<string[] | undefined>,
			this.getGlobalState("soundEnabled") as Promise<boolean | undefined>,
			this.getGlobalState("diffEnabled") as Promise<boolean | undefined>,
			this.getGlobalState("checkpointsEnabled") as Promise<boolean | undefined>,
			this.getGlobalState("soundVolume") as Promise<number | undefined>,
			this.getGlobalState("browserViewportSize") as Promise<string | undefined>,
			this.getGlobalState("fuzzyMatchThreshold") as Promise<number | undefined>,
			this.getGlobalState("preferredLanguage") as Promise<string | undefined>,
			this.getGlobalState("writeDelayMs") as Promise<number | undefined>,
			this.getGlobalState("screenshotQuality") as Promise<number | undefined>,
			this.getGlobalState("terminalOutputLineLimit") as Promise<number | undefined>,
			this.getGlobalState("mcpEnabled") as Promise<boolean | undefined>,
			this.getGlobalState("enableMcpServerCreation") as Promise<boolean | undefined>,
			this.getGlobalState("alwaysApproveResubmit") as Promise<boolean | undefined>,
			this.getGlobalState("requestDelaySeconds") as Promise<number | undefined>,
			this.getGlobalState("rateLimitSeconds") as Promise<number | undefined>,
			this.getGlobalState("currentApiConfigName") as Promise<string | undefined>,
			this.getGlobalState("listApiConfigMeta") as Promise<ApiConfigMeta[] | undefined>,
			this.getGlobalState("vsCodeLmModelSelector") as Promise<vscode.LanguageModelChatSelector | undefined>,
			this.getGlobalState("mode") as Promise<Mode | undefined>,
			this.getGlobalState("modeApiConfigs") as Promise<Record<Mode, string> | undefined>,
			this.getGlobalState("customModePrompts") as Promise<CustomModePrompts | undefined>,
			this.getGlobalState("customSupportPrompts") as Promise<CustomSupportPrompts | undefined>,
			this.getGlobalState("enhancementApiConfigId") as Promise<string | undefined>,
			this.getGlobalState("autoApprovalEnabled") as Promise<boolean | undefined>,
			this.customModesManager.getCustomModes(),
			this.getGlobalState("experiments") as Promise<Record<ExperimentId, boolean> | undefined>,
			this.getSecret("unboundApiKey") as Promise<string | undefined>,
			this.getGlobalState("unboundModelId") as Promise<string | undefined>,
			this.getGlobalState("unboundModelInfo") as Promise<ModelInfo | undefined>,
<<<<<<< HEAD
			this.getSecret("requestyApiKey") as Promise<string | undefined>,
			this.getGlobalState("requestyModelId") as Promise<string | undefined>,
			this.getGlobalState("requestyModelInfo") as Promise<ModelInfo | undefined>,
=======
			this.getGlobalState("modelTemperature") as Promise<number | undefined>,
>>>>>>> 059de0f6
		])

		let apiProvider: ApiProvider
		if (storedApiProvider) {
			apiProvider = storedApiProvider
		} else {
			// Either new user or legacy user that doesn't have the apiProvider stored in state
			// (If they're using OpenRouter or Bedrock, then apiProvider state will exist)
			if (apiKey) {
				apiProvider = "anthropic"
			} else {
				// New users should default to openrouter
				apiProvider = "openrouter"
			}
		}

		return {
			apiConfiguration: {
				apiProvider,
				apiModelId,
				apiKey,
				glamaApiKey,
				glamaModelId,
				glamaModelInfo,
				openRouterApiKey,
				awsAccessKey,
				awsSecretKey,
				awsSessionToken,
				awsRegion,
				awsUseCrossRegionInference,
				awsProfile,
				awsUseProfile,
				vertexProjectId,
				vertexRegion,
				openAiBaseUrl,
				openAiApiKey,
				openAiModelId,
				openAiCustomModelInfo,
				openAiUseAzure,
				ollamaModelId,
				ollamaBaseUrl,
				lmStudioModelId,
				lmStudioBaseUrl,
				anthropicBaseUrl,
				geminiApiKey,
				openAiNativeApiKey,
				deepSeekApiKey,
				mistralApiKey,
				azureApiVersion,
				openAiStreamingEnabled,
				openRouterModelId,
				openRouterModelInfo,
				openRouterBaseUrl,
				openRouterUseMiddleOutTransform,
				vsCodeLmModelSelector,
				unboundApiKey,
				unboundModelId,
				unboundModelInfo,
<<<<<<< HEAD
				requestyApiKey,
				requestyModelId,
				requestyModelInfo,
=======
				modelTemperature,
>>>>>>> 059de0f6
			},
			lastShownAnnouncementId,
			customInstructions,
			alwaysAllowReadOnly: alwaysAllowReadOnly ?? false,
			alwaysAllowWrite: alwaysAllowWrite ?? false,
			alwaysAllowExecute: alwaysAllowExecute ?? false,
			alwaysAllowBrowser: alwaysAllowBrowser ?? false,
			alwaysAllowMcp: alwaysAllowMcp ?? false,
			alwaysAllowModeSwitch: alwaysAllowModeSwitch ?? false,
			taskHistory,
			allowedCommands,
			soundEnabled: soundEnabled ?? false,
			diffEnabled: diffEnabled ?? true,
			checkpointsEnabled: checkpointsEnabled ?? false,
			soundVolume,
			browserViewportSize: browserViewportSize ?? "900x600",
			screenshotQuality: screenshotQuality ?? 75,
			fuzzyMatchThreshold: fuzzyMatchThreshold ?? 1.0,
			writeDelayMs: writeDelayMs ?? 1000,
			terminalOutputLineLimit: terminalOutputLineLimit ?? 500,
			mode: mode ?? defaultModeSlug,
			preferredLanguage:
				preferredLanguage ??
				(() => {
					// Get VSCode's locale setting
					const vscodeLang = vscode.env.language
					// Map VSCode locale to our supported languages
					const langMap: { [key: string]: string } = {
						en: "English",
						ar: "Arabic",
						"pt-br": "Brazilian Portuguese",
						cs: "Czech",
						fr: "French",
						de: "German",
						hi: "Hindi",
						hu: "Hungarian",
						it: "Italian",
						ja: "Japanese",
						ko: "Korean",
						pl: "Polish",
						pt: "Portuguese",
						ru: "Russian",
						"zh-cn": "Simplified Chinese",
						es: "Spanish",
						"zh-tw": "Traditional Chinese",
						tr: "Turkish",
					}
					// Return mapped language or default to English
					return langMap[vscodeLang.split("-")[0]] ?? "English"
				})(),
			mcpEnabled: mcpEnabled ?? true,
			enableMcpServerCreation: enableMcpServerCreation ?? true,
			alwaysApproveResubmit: alwaysApproveResubmit ?? false,
			requestDelaySeconds: Math.max(5, requestDelaySeconds ?? 10),
			rateLimitSeconds: rateLimitSeconds ?? 0,
			currentApiConfigName: currentApiConfigName ?? "default",
			listApiConfigMeta: listApiConfigMeta ?? [],
			modeApiConfigs: modeApiConfigs ?? ({} as Record<Mode, string>),
			customModePrompts: customModePrompts ?? {},
			customSupportPrompts: customSupportPrompts ?? {},
			enhancementApiConfigId,
			experiments: experiments ?? experimentDefault,
			autoApprovalEnabled: autoApprovalEnabled ?? false,
			customModes,
		}
	}

	async updateTaskHistory(item: HistoryItem): Promise<HistoryItem[]> {
		const history = ((await this.getGlobalState("taskHistory")) as HistoryItem[] | undefined) || []
		const existingItemIndex = history.findIndex((h) => h.id === item.id)

		if (existingItemIndex !== -1) {
			history[existingItemIndex] = item
		} else {
			history.push(item)
		}
		await this.updateGlobalState("taskHistory", history)
		return history
	}

	// global

	async updateGlobalState(key: GlobalStateKey, value: any) {
		await this.context.globalState.update(key, value)
	}

	async getGlobalState(key: GlobalStateKey) {
		return await this.context.globalState.get(key)
	}

	// workspace

	private async updateWorkspaceState(key: string, value: any) {
		await this.context.workspaceState.update(key, value)
	}

	private async getWorkspaceState(key: string) {
		return await this.context.workspaceState.get(key)
	}

	// private async clearState() {
	// 	this.context.workspaceState.keys().forEach((key) => {
	// 		this.context.workspaceState.update(key, undefined)
	// 	})
	// 	this.context.globalState.keys().forEach((key) => {
	// 		this.context.globalState.update(key, undefined)
	// 	})
	// 	this.context.secrets.delete("apiKey")
	// }

	// secrets

	public async storeSecret(key: SecretKey, value?: string) {
		if (value) {
			await this.context.secrets.store(key, value)
		} else {
			await this.context.secrets.delete(key)
		}
	}

	private async getSecret(key: SecretKey) {
		return await this.context.secrets.get(key)
	}

	// dev

	async resetState() {
		const answer = await vscode.window.showInformationMessage(
			"Are you sure you want to reset all state and secret storage in the extension? This cannot be undone.",
			{ modal: true },
			"Yes",
		)

		if (answer !== "Yes") {
			return
		}

		for (const key of this.context.globalState.keys()) {
			await this.context.globalState.update(key, undefined)
		}
		const secretKeys: SecretKey[] = [
			"apiKey",
			"glamaApiKey",
			"openRouterApiKey",
			"awsAccessKey",
			"awsSecretKey",
			"awsSessionToken",
			"openAiApiKey",
			"geminiApiKey",
			"openAiNativeApiKey",
			"deepSeekApiKey",
			"mistralApiKey",
			"unboundApiKey",
			"requestyApiKey",
		]
		for (const key of secretKeys) {
			await this.storeSecret(key, undefined)
		}
		await this.configManager.resetAllConfigs()
		await this.customModesManager.resetCustomModes()
		if (this.cline) {
			this.cline.abortTask()
			this.cline = undefined
		}
		await this.postStateToWebview()
		await this.postMessageToWebview({ type: "action", action: "chatButtonClicked" })
	}

	// logging

	public log(message: string) {
		this.outputChannel.appendLine(message)
	}

	// integration tests

	get viewLaunched() {
		return this.isViewLaunched
	}

	get messages() {
		return this.cline?.clineMessages || []
	}

	// Add public getter
	public getMcpHub(): McpHub | undefined {
		return this.mcpHub
	}
}<|MERGE_RESOLUTION|>--- conflicted
+++ resolved
@@ -1617,13 +1617,10 @@
 			unboundApiKey,
 			unboundModelId,
 			unboundModelInfo,
-<<<<<<< HEAD
 			requestyApiKey,
 			requestyModelId,
 			requestyModelInfo,
-=======
 			modelTemperature,
->>>>>>> 059de0f6
 		} = apiConfiguration
 		await this.updateGlobalState("apiProvider", apiProvider)
 		await this.updateGlobalState("apiModelId", apiModelId)
@@ -1665,13 +1662,10 @@
 		await this.storeSecret("unboundApiKey", unboundApiKey)
 		await this.updateGlobalState("unboundModelId", unboundModelId)
 		await this.updateGlobalState("unboundModelInfo", unboundModelInfo)
-<<<<<<< HEAD
 		await this.storeSecret("requestyApiKey", requestyApiKey)
 		await this.updateGlobalState("requestyModelId", requestyModelId)
 		await this.updateGlobalState("requestyModelInfo", requestyModelInfo)
-=======
 		await this.updateGlobalState("modelTemperature", modelTemperature)
->>>>>>> 059de0f6
 		if (this.cline) {
 			this.cline.api = buildApiHandler(apiConfiguration)
 		}
@@ -2519,13 +2513,10 @@
 			unboundApiKey,
 			unboundModelId,
 			unboundModelInfo,
-<<<<<<< HEAD
 			requestyApiKey,
 			requestyModelId,
 			requestyModelInfo,
-=======
 			modelTemperature,
->>>>>>> 059de0f6
 		] = await Promise.all([
 			this.getGlobalState("apiProvider") as Promise<ApiProvider | undefined>,
 			this.getGlobalState("apiModelId") as Promise<string | undefined>,
@@ -2602,13 +2593,10 @@
 			this.getSecret("unboundApiKey") as Promise<string | undefined>,
 			this.getGlobalState("unboundModelId") as Promise<string | undefined>,
 			this.getGlobalState("unboundModelInfo") as Promise<ModelInfo | undefined>,
-<<<<<<< HEAD
 			this.getSecret("requestyApiKey") as Promise<string | undefined>,
 			this.getGlobalState("requestyModelId") as Promise<string | undefined>,
 			this.getGlobalState("requestyModelInfo") as Promise<ModelInfo | undefined>,
-=======
 			this.getGlobalState("modelTemperature") as Promise<number | undefined>,
->>>>>>> 059de0f6
 		])
 
 		let apiProvider: ApiProvider
@@ -2667,13 +2655,10 @@
 				unboundApiKey,
 				unboundModelId,
 				unboundModelInfo,
-<<<<<<< HEAD
 				requestyApiKey,
 				requestyModelId,
 				requestyModelInfo,
-=======
 				modelTemperature,
->>>>>>> 059de0f6
 			},
 			lastShownAnnouncementId,
 			customInstructions,
